.PHONY: build
LIBS = -lpthread -ldl 
# Do not include main.cc or python_interface.cc in SRC
SRC = utils.cc random.cc protocol.cc protocols/sqlite3.c
HEADERS = $(wildcard *.hpp) $(wildcard */*.hpp)

MYSQL ?= 0
LIBMEMCACHED ?= 0
LIBGSL ?= 1
TAGS=.tags

ifeq ($(MYSQL),1)
    INCLUDE += -I /usr/local/mysql/include
    LIBS += -lmysqlclient -L /usr/local/mysql/lib/mysql 
    DEFINES += -DUSE_MYSQL
endif

ifeq ($(LIBMEMCACHED),1)
    INCLUDE += -I../../lib/libmemcached
    LIBS += -lmemcached
    DEFINES += -DUSE_LIBMEMCACHED
endif

ifeq ($(LIBGSL),1)
    LIBS += -lgsl -lgslcblas
    DEFINES += -DUSE_LIBGSL
endif

EXEC_NAME = stress
SO_NAME = libstress.so
CXX = g++
CFLAGS = -fPIC
CXXFLAGS = -g $(INCLUDE) -I . $(DEFINES) -fPIC # -O3

OBJ = $(addsuffix .o, $(basename $(SRC)))

<<<<<<< HEAD
build: $(EXEC_NAME) $(SO_NAME)

%.o: %.cc $(HEADERS)
=======
%.o: %.cc $(HEADERS) Makefile
>>>>>>> 0b84c062
	$(CXX) $(CXXFLAGS) -c $< -o $@

$(EXEC_NAME): $(OBJ) main.o $(HEADERS) Makefile
	$(CXX) $(CXXFLAGS) -o $(EXEC_NAME) $(OBJ) main.o -lm -lrt $(TLIB) $(LIBS)

$(SO_NAME): $(OBJ) python_interface.o $(HEADERS) python_interface.h Makefile
	$(CXX) $(CXXFLAGS) -shared -o $(SO_NAME) $(OBJ) python_interface.o -lm -lrt $(TLIB) $(LIBS)

tags: Makefile
	ctags -R -f $(TAGS) --langmap="c++:.cc.tcc.hpp"

clean:
	rm -f *~
	rm -f *.o
	rm -f $(EXEC_NAME)
	rm -f $(SO_NAME)<|MERGE_RESOLUTION|>--- conflicted
+++ resolved
@@ -34,13 +34,9 @@
 
 OBJ = $(addsuffix .o, $(basename $(SRC)))
 
-<<<<<<< HEAD
 build: $(EXEC_NAME) $(SO_NAME)
 
-%.o: %.cc $(HEADERS)
-=======
 %.o: %.cc $(HEADERS) Makefile
->>>>>>> 0b84c062
 	$(CXX) $(CXXFLAGS) -c $< -o $@
 
 $(EXEC_NAME): $(OBJ) main.o $(HEADERS) Makefile
