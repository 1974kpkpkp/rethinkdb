util = require('./util')
err = require('./errors')

# Import some names to this namespace for convienience
ar = util.ar
varar = util.varar
aropt = util.aropt

# rethinkdb is both the main export object for the module
# and a function that shortcuts `r.expr`.
rethinkdb = (args...) -> rethinkdb.expr(args...)

# Utilities

funcWrap = (val) ->
    if val is undefined
        # Pass through the undefined value so it's caught by
        # the appropriate undefined checker
        return val

    val = rethinkdb.expr(val)

    ivarScan = (node) ->
        unless node instanceof TermBase then return false
        if node instanceof ImplicitVar then return true
        if (node.args.map ivarScan).some((a)->a) then return true
        if (v for own k,v of node.optargs).map(ivarScan).some((a)->a) then return true
        return false

    if ivarScan(val)
        return new Func {}, (x) -> val

    return val

# AST classes

class TermBase
    constructor: ->
        self = (ar (field) -> self.getField(field))
        self.__proto__ = @.__proto__
        return self

    run: (connOrOptions, cb) ->
        useOutdated = undefined

        # Parse out run options from connOrOptions object
        if connOrOptions? and connOrOptions.constructor is Object
            for own key of connOrOptions
                unless key in ['connection', 'useOutdated', 'noreply', 'timeFormat']
                    throw new err.RqlDriverError "First argument to `run` must be an open connection or { connection: <connection>, useOutdated: <bool>, noreply: <bool>, timeFormat: <string>}."
            conn = connOrOptions.connection
            opts = connOrOptions
        else
            conn = connOrOptions
            opts = {}

        # This only checks that the argument is of the right type, connection
        # closed errors will be handled elsewhere
        unless conn? and conn._start?
            throw new err.RqlDriverError "First argument to `run` must be an open connection or { connection: <connection>, useOutdated: <bool>, noreply: <bool>, timeFormat: <string>}."

        # We only require a callback if noreply isn't set
        if not opts.noreply and typeof(cb) isnt 'function'
            throw new err.RqlDriverError "Second argument to `run` must be a callback to invoke "+
                                         "with either an error or the result of the query."

        try
            conn._start @, cb, opts
        catch e
            # It was decided that, if we can, we prefer to invoke the callback
            # with any errors rather than throw them as normal exceptions.
            # Thus we catch errors here and invoke the callback instead of
            # letting the error bubble up.
            if typeof(cb) is 'function'
                cb(e)
            else
                throw e

    toString: -> err.printQuery(@)

class RDBVal extends TermBase
    eq: varar(1, null, (others...) -> new Eq {}, @, others...)
    ne: varar(1, null, (others...) -> new Ne {}, @, others...)
    lt: varar(1, null, (others...) -> new Lt {}, @, others...)
    le: varar(1, null, (others...) -> new Le {}, @, others...)
    gt: varar(1, null, (others...) -> new Gt {}, @, others...)
    ge: varar(1, null, (others...) -> new Ge {}, @, others...)

    not: ar () -> new Not {}, @

    add: varar(1, null, (others...) -> new Add {}, @, others...)
    sub: varar(1, null, (others...) -> new Sub {}, @, others...)
    mul: varar(1, null, (others...) -> new Mul {}, @, others...)
    div: varar(1, null, (others...) -> new Div {}, @, others...)
    mod: ar (other) -> new Mod {}, @, other

    append: ar (val) -> new Append {}, @, val
    prepend: ar (val) -> new Prepend {}, @, val
    difference: ar (val) -> new Difference {}, @, val
    setInsert: ar (val) -> new SetInsert {}, @, val
    setUnion: ar (val) -> new SetUnion {}, @, val
    setIntersection: ar (val) -> new SetIntersection {}, @, val
    setDifference: ar (val) -> new SetDifference {}, @, val
    slice: aropt (left, right, opts) -> new Slice opts, @, left, right
    skip: ar (index) -> new Skip {}, @, index
    limit: ar (index) -> new Limit {}, @, index
    getField: ar (field) -> new GetField {}, @, field
    contains: varar(1, null, (fields...) -> new Contains {}, @, fields.map(funcWrap)...)
    insertAt: ar (index, value) -> new InsertAt {}, @, index, value
    spliceAt: ar (index, value) -> new SpliceAt {}, @, index, value
    deleteAt: varar(1, 2, (others...) -> new DeleteAt {}, @, others...)
    changeAt: ar (index, value) -> new ChangeAt {}, @, index, value
    indexesOf: ar (which) -> new IndexesOf {}, @, funcWrap(which)
    hasFields: varar(0, null, (fields...) -> new HasFields {}, @, fields...)
    withFields: varar(0, null, (fields...) -> new WithFields {}, @, fields...)
    keys: ar(-> new Keys {}, @)

    # pluck and without on zero fields are allowed
    pluck: (fields...) -> new Pluck {}, @, fields...
    without: (fields...) -> new Without {}, @, fields...

    merge: ar (other) -> new Merge {}, @, other
    between: aropt (left, right, opts) -> new Between opts, @, left, right
    reduce: varar(1, 2, (func, base) -> new Reduce {base:base}, @, funcWrap(func))
    map: ar (func) -> new Map {}, @, funcWrap(func)
    filter: aropt (predicate, opts) -> new Filter opts, @, funcWrap(predicate)
    concatMap: ar (func) -> new ConcatMap {}, @, funcWrap(func)
    distinct: ar () -> new Distinct {}, @
    count: varar(0, 1, (fun...) -> new Count {}, @, fun.map(funcWrap)...)
    union: varar(1, null, (others...) -> new Union {}, @, others...)
    nth: ar (index) -> new Nth {}, @, index
    match: ar (pattern) -> new Match {}, @, pattern
    isEmpty: ar () -> new IsEmpty {}, @
    groupedMapReduce: varar(3, 4, (group, map, reduce, base) -> new GroupedMapReduce {base:base}, @, funcWrap(group), funcWrap(map), funcWrap(reduce))
    innerJoin: ar (other, predicate) -> new InnerJoin {}, @, other, predicate
    outerJoin: ar (other, predicate) -> new OuterJoin {}, @, other, predicate
    eqJoin: aropt (left_attr, right, opts) -> new EqJoin opts, @, left_attr, right
    zip: ar () -> new Zip {}, @
    coerceTo: ar (type) -> new CoerceTo {}, @, type
    typeOf: ar () -> new TypeOf {}, @
    update: aropt (func, opts) -> new Update opts, @, funcWrap(func)
    delete: aropt (opts) -> new Delete opts, @
    replace: aropt (func, opts) -> new Replace opts, @, funcWrap(func)
    do: ar (func) -> new FunCall {}, funcWrap(func), @
    default: ar (x) -> new Default {}, @, x

    or: varar(1, null, (others...) -> new Any {}, @, others...)
    and: varar(1, null, (others...) -> new All {}, @, others...)

    forEach: ar (func) -> new ForEach {}, @, funcWrap(func)

    groupBy: (attrs..., collector) ->
        unless collector? and attrs.length >= 1
            numArgs = attrs.length + (if collector? then 1 else 0)
            throw new err.RqlDriverError "Expected 2 or more argument(s) but found #{numArgs}."
        new GroupBy {}, @, attrs, collector

    info: ar () -> new Info {}, @
    sample: ar (count) -> new Sample {}, @, count

    orderBy: (attrsAndOpts...) ->
        # Default if no opts dict provided
        opts = {}
        attrs = attrsAndOpts

        # Look for opts dict
        perhapsOptDict = attrsAndOpts[attrsAndOpts.length - 1]
        if perhapsOptDict and
                ((perhapsOptDict instanceof Object) and
                not (perhapsOptDict instanceof TermBase) and
                not (perhapsOptDict instanceof Function))
            opts = perhapsOptDict
            attrs = attrsAndOpts[0...(attrsAndOpts.length - 1)]

        attrs = (for attr in attrs
            if attr instanceof Asc or attr instanceof Desc
                attr
            else
                funcWrap(attr)
        )

        new OrderBy opts, @, attrs...

    # Database operations

    tableCreate: aropt (tblName, opts) -> new TableCreate opts, @, tblName
    tableDrop: ar (tblName) -> new TableDrop {}, @, tblName
    tableList: ar(-> new TableList {}, @)

    table: aropt (tblName, opts) -> new Table opts, @, tblName

    # Table operations

    get: ar (key) -> new Get {}, @, key

    getAll: (keysAndOpts...) ->
        # Default if no opts dict provided
        opts = {}
        keys = keysAndOpts

        # Look for opts dict
        perhapsOptDict = keysAndOpts[keysAndOpts.length - 1]
        if perhapsOptDict and
                ((perhapsOptDict instanceof Object) and not (perhapsOptDict instanceof TermBase))
            opts = perhapsOptDict
            keys = keysAndOpts[0...(keysAndOpts.length - 1)]

        new GetAll opts, @, keys...

    # For this function only use `exprJSON` rather than letting it default to regular
    # `expr`. This will attempt to serialize as much of the document as JSON as possible.
    # This behavior can be manually overridden with either direct JSON serialization
    # or ReQL datum serialization by first wrapping the argument with `r.expr` or `r.json`.
    insert: aropt (doc, opts) -> new Insert opts, @, rethinkdb.exprJSON(doc)
    indexCreate: varar(1, 2, (name, defun) ->
        if defun?
            new IndexCreate {}, @, name, funcWrap(defun)
        else
            new IndexCreate {}, @, name
        )
    indexDrop: ar (name) -> new IndexDrop {}, @, name
    indexList: ar () -> new IndexList {}, @

    toISO8601: ar () -> new ToISO8601 {}, @
    toEpochTime: ar () -> new ToEpochTime {}, @
    inTimezone: ar (tzstr) -> new InTimezone {}, @, tzstr
    during: aropt (t2, t3, opts) -> new During opts, @, t2, t3
    date: ar () -> new RQLDate {}, @
    timeOfDay: ar () -> new TimeOfDay {}, @
    timezone: ar () -> new Timezone {}, @

    year: ar () -> new Year {}, @
    month: ar () -> new Month {}, @
    day: ar () -> new Day {}, @
    dayOfWeek: ar () -> new DayOfWeek {}, @
    dayOfYear: ar () -> new DayOfYear {}, @
    hours: ar () -> new Hours {}, @
    minutes: ar () -> new Minutes {}, @
    seconds: ar () -> new Seconds {}, @

class DatumTerm extends RDBVal
    args: []
    optargs: {}

    constructor: (val) ->
        self = super()
        self.data = val
        return self

    compose: ->
        switch typeof @data
            when 'string'
                '"'+@data+'"'
            else
                ''+@data

    build: ->
        datum = {}
        if @data is null
            datum.type = "R_NULL"
        else
            switch typeof @data
                when 'number'
                    datum.type = "R_NUM"
                    datum.r_num = @data
                when 'boolean'
                    datum.type = "R_BOOL"
                    datum.r_bool = @data
                when 'string'
                    datum.type = "R_STR"
                    datum.r_str = @data
                else
                    throw new err.RqlDriverError "Cannot convert `#{@data}` to Datum."
        term =
            type: "DATUM"
            datum: datum
        return term

translateOptargs = (optargs) ->
    result = {}
    for own key,val of optargs
        # We translate known two word opt-args to camel case for your convience
        key = switch key
            when 'primaryKey' then 'primary_key'
            when 'returnVals' then 'return_vals'
            when 'useOutdated' then 'use_outdated'
            when 'nonAtomic' then 'non_atomic'
            when 'cacheSize' then 'cache_size'
            when 'leftBound' then 'left_bound'
            when 'rightBound' then 'right_bound'
            when 'defaultTimezone' then 'default_timezone'
            else key

        if key is undefined or val is undefined then continue
        result[key] = rethinkdb.expr val
    return result

class RDBOp extends RDBVal
    constructor: (optargs, args...) ->
        self = super()
        self.args =
            for arg,i in args
                if arg isnt undefined
                    rethinkdb.expr arg
                else
                    throw new err.RqlDriverError "Argument #{i} to #{@st || @mt} may not be `undefined`."
        self.optargs = translateOptargs(optargs)
        return self

    build: ->
        term = {args:[], optargs:[]}
        term.type = @tt
        for arg in @args
            term.args.push(arg.build())
        for own key,val of @optargs
            pair =
                key: key
                val: val.build()
            term.optargs.push(pair)
        return term

    compose: (args, optargs) ->
        if @st
            return ['r.', @st, '(', intspallargs(args, optargs), ')']
        else
            if shouldWrap(@args[0])
                args[0] = ['r(', args[0], ')']
            return [args[0], '.', @mt, '(', intspallargs(args[1..], optargs), ')']

intsp = (seq) ->
    unless seq[0]? then return []
    res = [seq[0]]
    for e in seq[1..]
        res.push(', ', e)
    return res

kved = (optargs) ->
    ['{', intsp([k, ': ', v] for own k,v of optargs), '}']

intspallargs = (args, optargs) ->
    argrepr = []
    if args.length > 0
        argrepr.push(intsp(args))
    if Object.keys(optargs).length > 0
        if argrepr.length > 0
            argrepr.push(', ')
        argrepr.push(kved(optargs))
    return argrepr

shouldWrap = (arg) ->
    arg instanceof DatumTerm or arg instanceof MakeArray or arg instanceof MakeObject

class MakeArray extends RDBOp
    tt: "MAKE_ARRAY"
    st: '[...]' # This is only used by the `undefined` argument checker

    compose: (args) -> ['[', intsp(args), ']']

class MakeObject extends RDBOp
    tt: "MAKE_OBJ"
    st: '{...}' # This is only used by the `undefined` argument checker

    constructor: (obj) ->
        self = super({})
        self.optargs = {}
        for own key,val of obj
            if typeof val is 'undefined'
                throw new err.RqlDriverError "Object field '#{key}' may not be undefined"
            self.optargs[key] = rethinkdb.expr val
        return self

    compose: (args, optargs) -> kved(optargs)

class Var extends RDBOp
    tt: "VAR"
    compose: (args) -> ['var_'+args[0]]

class JavaScript extends RDBOp
    tt: "JAVASCRIPT"
    st: 'js'

class Json extends RDBOp
    tt: "JSON"
    st: 'json'

class UserError extends RDBOp
    tt: "ERROR"
    st: 'error'

class ImplicitVar extends RDBOp
    tt: "IMPLICIT_VAR"
    compose: -> ['r.row']

class Db extends RDBOp
    tt: "DB"
    st: 'db'

class Table extends RDBOp
    tt: "TABLE"
    st: 'table'

    compose: (args, optargs) ->
        if @args[0] instanceof Db
            [args[0], '.table(', args[1], ')']
        else
            ['r.table(', args[0], ')']

class Get extends RDBOp
    tt: "GET"
    mt: 'get'

class GetAll extends RDBOp
    tt: "GET_ALL"
    mt: 'getAll'

class Eq extends RDBOp
    tt: "EQ"
    mt: 'eq'

class Ne extends RDBOp
    tt: "NE"
    mt: 'ne'

class Lt extends RDBOp
    tt: "LT"
    mt: 'lt'

class Le extends RDBOp
    tt: "LE"
    mt: 'le'

class Gt extends RDBOp
    tt: "GT"
    mt: 'gt'

class Ge extends RDBOp
    tt: "GE"
    mt: 'ge'

class Not extends RDBOp
    tt: "NOT"
    mt: 'not'

class Add extends RDBOp
    tt: "ADD"
    mt: 'add'

class Sub extends RDBOp
    tt: "SUB"
    mt: 'sub'

class Mul extends RDBOp
    tt: "MUL"
    mt: 'mul'

class Div extends RDBOp
    tt: "DIV"
    mt: 'div'

class Mod extends RDBOp
    tt: "MOD"
    mt: 'mod'

class Append extends RDBOp
    tt: "APPEND"
    mt: 'append'

class Prepend extends RDBOp
    tt: "PREPEND"
    mt: 'prepend'

class Difference extends RDBOp
    tt: "DIFFERENCE"
    mt: 'difference'

class SetInsert extends RDBOp
    tt: "SET_INSERT"
    mt: 'setInsert'

class SetUnion extends RDBOp
    tt: "SET_UNION"
    mt: 'setUnion'

class SetIntersection extends RDBOp
    tt: "SET_INTERSECTION"
    mt: 'setIntersection'

class SetDifference extends RDBOp
    tt: "SET_DIFFERENCE"
    mt: 'setDifference'

class Slice extends RDBOp
    tt: "SLICE"
    mt: 'slice'

class Skip extends RDBOp
    tt: "SKIP"
    mt: 'skip'

class Limit extends RDBOp
    tt: "LIMIT"
    st: 'limit'

class GetField extends RDBOp
    tt: "GET_FIELD"
    st: '(...)' # This is only used by the `undefined` argument checker

    compose: (args) -> [args[0], '(', args[1], ')']

class Contains extends RDBOp
    tt: "CONTAINS"
    mt: 'contains'

class InsertAt extends RDBOp
    tt: "INSERT_AT"
    mt: 'insertAt'

class SpliceAt extends RDBOp
    tt: "SPLICE_AT"
    mt: 'spliceAt'

class DeleteAt extends RDBOp
    tt: "DELETE_AT"
    mt: 'deleteAt'

class ChangeAt extends RDBOp
    tt: "CHANGE_AT"
    mt: 'changeAt'

class Contains extends RDBOp
    tt: "CONTAINS"
    mt: 'contains'

class HasFields extends RDBOp
    tt: "HAS_FIELDS"
    mt: 'hasFields'

class WithFields extends RDBOp
    tt: "WITH_FIELDS"
    mt: 'withFields'

class Keys extends RDBOp
    tt: "KEYS"
    mt: 'keys'

class Pluck extends RDBOp
    tt: "PLUCK"
    mt: 'pluck'

class IndexesOf extends RDBOp
    tt: "INDEXES_OF"
    mt: 'indexesOf'

class Without extends RDBOp
    tt: "WITHOUT"
    mt: 'without'

class Merge extends RDBOp
    tt: "MERGE"
    mt: 'merge'

class Between extends RDBOp
    tt: "BETWEEN"
    mt: 'between'

class Reduce extends RDBOp
    tt: "REDUCE"
    mt: 'reduce'

class Map extends RDBOp
    tt: "MAP"
    mt: 'map'

class Filter extends RDBOp
    tt: "FILTER"
    mt: 'filter'

class ConcatMap extends RDBOp
    tt: "CONCATMAP"
    mt: 'concatMap'

class OrderBy extends RDBOp
    tt: "ORDERBY"
    mt: 'orderBy'

class Distinct extends RDBOp
    tt: "DISTINCT"
    mt: 'distinct'

class Count extends RDBOp
    tt: "COUNT"
    mt: 'count'

class Union extends RDBOp
    tt: "UNION"
    mt: 'union'

class Nth extends RDBOp
    tt: "NTH"
    mt: 'nth'

class Match extends RDBOp
    tt: "MATCH"
    mt: 'match'

class IsEmpty extends RDBOp
    tt: "IS_EMPTY"
    mt: 'isEmpty'

class GroupedMapReduce extends RDBOp
    tt: "GROUPED_MAP_REDUCE"
    mt: 'groupedMapReduce'

class GroupBy extends RDBOp
    tt: "GROUPBY"
    mt: 'groupBy'

class GroupBy extends RDBOp
    tt: "GROUPBY"
    mt: 'groupBy'

class InnerJoin extends RDBOp
    tt: "INNER_JOIN"
    mt: 'innerJoin'

class OuterJoin extends RDBOp
    tt: "OUTER_JOIN"
    mt: 'outerJoin'

class EqJoin extends RDBOp
    tt: "EQ_JOIN"
    mt: 'eqJoin'

class Zip extends RDBOp
    tt: "ZIP"
    mt: 'zip'

class CoerceTo extends RDBOp
    tt: "COERCE_TO"
    mt: 'coerceTo'

class TypeOf extends RDBOp
    tt: "TYPEOF"
    mt: 'typeOf'

class Info extends RDBOp
    tt: "INFO"
    mt: 'info'

class Sample extends RDBOp
    tt: "SAMPLE"
    mt: 'sample'

class Update extends RDBOp
    tt: "UPDATE"
    mt: 'update'

class Delete extends RDBOp
    tt: "DELETE"
    mt: 'delete'

class Replace extends RDBOp
    tt: "REPLACE"
    mt: 'replace'

class Insert extends RDBOp
    tt: "INSERT"
    mt: 'insert'

class DbCreate extends RDBOp
    tt: "DB_CREATE"
    st: 'dbCreate'

class DbDrop extends RDBOp
    tt: "DB_DROP"
    st: 'dbDrop'

class DbList extends RDBOp
    tt: "DB_LIST"
    st: 'dbList'

class TableCreate extends RDBOp
    tt: "TABLE_CREATE"
    mt: 'tableCreate'

class TableDrop extends RDBOp
    tt: "TABLE_DROP"
    mt: 'tableDrop'

class TableList extends RDBOp
    tt: "TABLE_LIST"
    mt: 'tableList'

class IndexCreate extends RDBOp
    tt: "INDEX_CREATE"
    mt: 'indexCreate'

class IndexDrop extends RDBOp
    tt: "INDEX_DROP"
    mt: 'indexDrop'

class IndexList extends RDBOp
    tt: "INDEX_LIST"
    mt: 'indexList'

class FunCall extends RDBOp
    tt: "FUNCALL"
    st: 'do' # This is only used by the `undefined` argument checker

    compose: (args) ->
        if args.length > 2
            ['r.do(', intsp(args[1..]), ', ', args[0], ')']
        else
            if shouldWrap(@args[1])
                args[1] = ['r(', args[1], ')']
            [args[1], '.do(', args[0], ')']

class Default extends RDBOp
    tt: "DEFAULT"
    mt: 'default'

class Branch extends RDBOp
    tt: "BRANCH"
    st: 'branch'

class Any extends RDBOp
    tt: "ANY"
    mt: 'or'

class All extends RDBOp
    tt: "ALL"
    mt: 'and'

class ForEach extends RDBOp
    tt: "FOREACH"
    mt: 'forEach'

class Func extends RDBOp
    tt: "FUNC"
    @nextVarId: 0

    constructor: (optargs, func) ->
        args = []
        argNums = []
        i = 0
        while i < func.length
            argNums.push Func.nextVarId
            args.push new Var {}, Func.nextVarId
            Func.nextVarId++
            i++

        body = func(args...)
        if body is undefined
            throw new err.RqlDriverError "Annonymous function returned `undefined`. Did you forget a `return`?"

        argsArr = new MakeArray({}, argNums...)
        return super(optargs, argsArr, body)

    compose: (args) ->
        ['function(', (Var::compose(arg) for arg in args[0][1...-1]), ') { return ', args[1], '; }']

class Asc extends RDBOp
    tt: "ASC"
    st: 'asc'

class Desc extends RDBOp
    tt: "DESC"
    st: 'desc'

class Literal extends RDBOp
    tt: "LITERAL"
    st: 'literal'

class ISO8601 extends RDBOp
    tt: 'ISO8601'
    st: 'ISO8601'

class ToISO8601 extends RDBOp
    tt: 'TO_ISO8601'
    mt: 'toISO8601'

class EpochTime extends RDBOp
    tt: 'EPOCH_TIME'
    st: 'epochTime'

class ToEpochTime extends RDBOp
    tt: 'TO_EPOCH_TIME'
    mt: 'toEpochTime'

class Now extends RDBOp
    tt: 'NOW'
    st: 'now'

class InTimezone extends RDBOp
    tt: 'IN_TIMEZONE'
    mt: 'inTimezone'

class During extends RDBOp
    tt: 'DURING'
    mt: 'during'

class RQLDate extends RDBOp
    tt: 'DATE'
    mt: 'date'

class TimeOfDay extends RDBOp
    tt: 'TIME_OF_DAY'
    mt: 'timeOfDay'

class Timezone extends RDBOp
    tt: 'TIMEZONE'
    mt: 'timezone'

class Year extends RDBOp
    tt: 'YEAR'
    mt: 'year'

class Month extends RDBOp
    tt: 'MONTH'
    mt: 'month'

class Day extends RDBOp
    tt: 'DAY'
    mt: 'day'

class DayOfWeek extends RDBOp
    tt: 'DAY_OF_WEEK'
    mt: 'dayOfWeek'

class DayOfYear extends RDBOp
    tt: 'DAY_OF_YEAR'
    mt: 'dayOfYear'

class Hours extends RDBOp
    tt: 'HOURS'
    mt: 'hours'

class Minutes extends RDBOp
    tt: 'MINUTES'
    mt: 'minutes'

class Seconds extends RDBOp
    tt: 'SECONDS'
    mt: 'seconds'

class Time extends RDBOp
    tt: 'TIME'
    st: 'time'

# All top level exported functions

# Wrap a native JS value in an ReQL datum
rethinkdb.expr = varar 1, 2, (val, nestingDepth=20) ->
    if val is undefined
        throw new err.RqlDriverError "Cannot wrap undefined with r.expr()."

    if nestingDepth <= 0
        throw new err.RqlDriverError "Nesting depth limit exceeded"

    else if val instanceof TermBase
        val
    else if val instanceof Function
        new Func {}, val
    else if val instanceof Date
        new ISO8601 {}, val.toISOString()
    else if Array.isArray val
        val = (rethinkdb.expr(v, nestingDepth - 1) for v in val)
        new MakeArray {}, val...
    else if val == Object(val)
        obj = {}
        for own k,v of val
            if typeof v is 'undefined'
                throw new err.RqlDriverError "Object field '#{k}' may not be undefined"
            obj[k] = rethinkdb.expr(v, nestingDepth - 1)
        new MakeObject obj
    else
        new DatumTerm val

# Use r.json to serialize as much of the obect as JSON as is
# feasible to avoid doing too much protobuf serialization.
rethinkdb.exprJSON = varar 1, 2, (val, nestingDepth=20) ->
    if nestingDepth <= 0
        throw new err.RqlDriverError "Nesting depth limit exceeded"

    if isJSON(val, nestingDepth - 1)
        rethinkdb.json(JSON.stringify(val))
    else if (val instanceof TermBase)
        val
    else if (val instanceof Date)
        rethinkdb.expr(val)
    else
        if Array.isArray(val)
            wrapped = []
        else
            wrapped = {}

        for k,v of val
            wrapped[k] = rethinkdb.exprJSON(v, nestingDepth - 1)
        rethinkdb.expr(wrapped, nestingDepth - 1)

# Is this JS value representable as JSON?
isJSON = (val, nestingDepth=20) ->
    if nestingDepth <= 0
        throw new RqlDriverError "Nesting depth limit exceeded"

    if (val instanceof TermBase)
        false
    else if (val instanceof Function)
        false
    else if (val instanceof Date)
        false
    else if (val instanceof Object)
        # Covers array case as well
        for own k,v of val
            if not isJSON(v, nestingDepth - 1) then return false
        true
    else
        # Primitive types can always be represented as JSON
        true

rethinkdb.js = aropt (jssrc, opts) -> new JavaScript opts, jssrc

rethinkdb.json = ar (jsonsrc) -> new Json {}, jsonsrc

rethinkdb.error = varar 0, 1, (args...) -> new UserError {}, args...

rethinkdb.row = new ImplicitVar {}

rethinkdb.table = aropt (tblName, opts) -> new Table opts, tblName

rethinkdb.db = ar (dbName) -> new Db {}, dbName

rethinkdb.dbCreate = ar (dbName) -> new DbCreate {}, dbName
rethinkdb.dbDrop = ar (dbName) -> new DbDrop {}, dbName
rethinkdb.dbList = ar () -> new DbList {}

rethinkdb.tableCreate = aropt (tblName, opts) -> new TableCreate opts, tblName
rethinkdb.tableDrop = ar (tblName) -> new TableDrop {}, tblName
rethinkdb.tableList = ar () -> new TableList {}

rethinkdb.do = varar 1, null, (args...) ->
    new FunCall {}, funcWrap(args[-1..][0]), args[...-1]...

rethinkdb.branch = ar (test, trueBranch, falseBranch) -> new Branch {}, test, trueBranch, falseBranch

rethinkdb.count =              {'COUNT': true}
rethinkdb.sum   = ar (attr) -> {'SUM': attr}
rethinkdb.avg   = ar (attr) -> {'AVG': attr}

rethinkdb.asc = (attr) -> new Asc {}, funcWrap(attr)
rethinkdb.desc = (attr) -> new Desc {}, funcWrap(attr)

rethinkdb.eq = varar 2, null, (args...) -> new Eq {}, args...
rethinkdb.ne = varar 2, null, (args...) -> new Ne {}, args...
rethinkdb.lt = varar 2, null, (args...) -> new Lt {}, args...
rethinkdb.le = varar 2, null, (args...) -> new Le {}, args...
rethinkdb.gt = varar 2, null, (args...) -> new Gt {}, args...
rethinkdb.ge = varar 2, null, (args...) -> new Ge {}, args...
rethinkdb.or = varar 2, null, (args...) -> new Any {}, args...
rethinkdb.and = varar 2, null, (args...) -> new All {}, args...

rethinkdb.not = ar (x) -> new Not {}, x

rethinkdb.add = varar 2, null, (args...) -> new Add {}, args...
rethinkdb.sub = varar 2, null, (args...) -> new Sub {}, args...
rethinkdb.mul = varar 2, null, (args...) -> new Mul {}, args...
rethinkdb.div = varar 2, null, (args...) -> new Div {}, args...
rethinkdb.mod = ar (a, b) -> new Mod {}, a, b

rethinkdb.typeOf = ar (val) -> new TypeOf {}, val
rethinkdb.info = ar (val) -> new Info {}, val

rethinkdb.literal = varar 0, 1, (args...) -> new Literal {}, args...

<<<<<<< HEAD
rethinkdb.iso8601 = aropt (str, opts) -> new ISO8601 opts, str
=======
rethinkdb.ISO8601 = ar (str) -> new ISO8601 {}, str
>>>>>>> 1a400936
rethinkdb.epochTime = ar (num) -> new EpochTime {}, num
rethinkdb.now = ar () -> new Now {}
rethinkdb.time = varar 3, 7, (args...) -> new Time {}, args...

rethinkdb.monday = new (class extends RDBOp then tt: 'MONDAY')()
rethinkdb.tuesday = new (class extends RDBOp then tt: 'TUESDAY')()
rethinkdb.wednesday = new (class extends RDBOp then tt: 'WEDNESDAY')()
rethinkdb.thursday = new (class extends RDBOp then tt: 'THURSDAY')()
rethinkdb.friday = new (class extends RDBOp then tt: 'FRIDAY')()
rethinkdb.saturday = new (class extends RDBOp then tt: 'SATURDAY')()
rethinkdb.sunday = new (class extends RDBOp then tt: 'SUNDAY')()

rethinkdb.january = new (class extends RDBOp then tt: 'JANUARY')()
rethinkdb.february = new (class extends RDBOp then tt: 'FEBRUARY')()
rethinkdb.march = new (class extends RDBOp then tt: 'MARCH')()
rethinkdb.april = new (class extends RDBOp then tt: 'APRIL')()
rethinkdb.may = new (class extends RDBOp then tt: 'MAY')()
rethinkdb.june = new (class extends RDBOp then tt: 'JUNE')()
rethinkdb.july = new (class extends RDBOp then tt: 'JULY')()
rethinkdb.august = new (class extends RDBOp then tt: 'AUGUST')()
rethinkdb.september = new (class extends RDBOp then tt: 'SEPTEMBER')()
rethinkdb.october = new (class extends RDBOp then tt: 'OCTOBER')()
rethinkdb.november = new (class extends RDBOp then tt: 'NOVEMBER')()
rethinkdb.december = new (class extends RDBOp then tt: 'DECEMBER')()

# Export all names defined on rethinkdb
module.exports = rethinkdb<|MERGE_RESOLUTION|>--- conflicted
+++ resolved
@@ -972,11 +972,7 @@
 
 rethinkdb.literal = varar 0, 1, (args...) -> new Literal {}, args...
 
-<<<<<<< HEAD
-rethinkdb.iso8601 = aropt (str, opts) -> new ISO8601 opts, str
-=======
-rethinkdb.ISO8601 = ar (str) -> new ISO8601 {}, str
->>>>>>> 1a400936
+rethinkdb.ISO8601 = aropt (str, opts) -> new ISO8601 opts, str
 rethinkdb.epochTime = ar (num) -> new EpochTime {}, num
 rethinkdb.now = ar () -> new Now {}
 rethinkdb.time = varar 3, 7, (args...) -> new Time {}, args...
