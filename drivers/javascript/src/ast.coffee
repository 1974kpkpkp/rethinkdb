--- conflicted
+++ resolved
@@ -74,14 +74,11 @@
     limit: ar (index) -> new Limit {}, @, index
     getAttr: ar (field) -> new GetAttr {}, @, field
     contains: varar(1, null, (fields...) -> new Contains {}, @, fields...)
-<<<<<<< HEAD
     insertAt: ar (index, value) -> new InsertAt {}, @, index, value
     spliceAt: ar (index, value) -> new SpliceAt {}, @, index, value
     deleteAt: varar(1, 2, (others...) -> new DeleteAt {}, @, others...)
     changeAt: ar (index, value) -> new ChangeAt {}, @, index, value
-=======
     indexesOf: ar (which) -> new IndexesOf {}, @, funcWrap(which)
->>>>>>> b85acca9
 
     # pluck and without on zero fields are allowed
     pluck: (fields...) -> new Pluck {}, @, fields...
