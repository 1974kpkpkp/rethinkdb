# Copyright 2010-2012 RethinkDB, all rights reserved.
space=$(eval) $(eval)
comma=,


##### Pretty-printing

ANSI_BOLD_ON:=[1m
ANSI_BOLD_OFF:=[0m
ANSI_UL_ON:=[4m
ANSI_UL_OFF:=[0m

##### Configuring stuff

UNAME:=$(shell uname)
ifeq ($(UNAME),Darwin)
OSX?=1
else
OSX?=0
endif

IGNORE_MAKEFILE_CHANGES?=0

ifeq ($(IGNORE_MAKEFILE_CHANGES),1)
MAKEFILE_DEPENDENCY:=
else
MAKEFILE_DEPENDENCY:=Makefile
endif

GCC_ARCH=$(shell uname -m | grep '^[A-Za-z0-9_]*$$' | head -n 1)
GCC_ARCH_REDUCED=$(shell echo "$(GCC_ARCH)" | sed -e 's/^i[56]86$$/i486/g')
DEB_ARCH=$(shell echo "$(GCC_ARCH_REDUCED)" | sed -e 's/^x86_64$$/amd64/g')

# Set SOLO to 0 to build RethinkDB Cache (otherwise, RethinkDB Solo is built)
SOLO?=1
ifeq ($(SOLO),1)
RETHINKDB_CACHE_PRODUCT:=0
RETHINKDB_SOLO_PRODUCT:=1
PRODUCT_NAME:=RethinkDB
VANILLA_PACKAGE_NAME?=rethinkdb
SERVER_EXEC_NAME?=rethinkdb
else
RETHINKDB_CACHE_PRODUCT:=1
RETHINKDB_SOLO_PRODUCT:=0
PRODUCT_NAME:=RethinkDB Cache
VANILLA_PACKAGE_NAME?=rethinkdb-cache
SERVER_EXEC_NAME?=rethinkdb-cache
endif

STATIC?=0

ifeq ($(STATIC),1)
VANILLA_PACKAGE_NAME+=-static
STATICFORCE?=1
endif

TRIAL_PACKAGE_NAME:=$(VANILLA_PACKAGE_NAME)-trial
PACKAGE_NAME:=$(VANILLA_PACKAGE_NAME)
SERVER_UNIT_TEST_NAME:=$(SERVER_EXEC_NAME)-unittest

PREFIX?=

SCRIPTS_DIR:=../scripts
START_DB_NAME:=start_rethinkdb
GDB_FUNCTIONS_NAME:=rethinkdb-gdb.py
CTAGSPROG:=ctags
ETAGSPROG:=$(CTAGSPROG) -e
TAGSFILE:=.tags
ETAGSFILE:=TAGS
CSCOPE_XREF:=.cscope
RUN_PORT?=11211
RUN_FLAGS?=-s 3 -c 2 -m 10
RUN_FILE?=rethinkdb_data
VALGRIND_FLAGS?=--leak-check=full --db-attach=yes --show-reachable=yes --suppressions=../scripts/rethinkdb-valgrind-suppressions.supp
CALLGRIND_FLAGS?=--simulate-cache=yes --simulate-wb=yes --simulate-hwpref=yes --cacheuse=yes --collect-jumps=yes

COMPILER?=gcc
override COMPILER:=$(shell echo $(COMPILER) | tr '[:lower:]' '[:upper:]')
SUPPORTED_COMPILERS:=GCC CLANG INTEL
ifneq ($(COMPILER),$(filter $(COMPILER),$(SUPPORTED_COMPILERS)))
$(error Unknown compiler: $(COMPILER). The supported compilers are: $(SUPPORTED_COMPILERS))
endif

# Set SYMBOLS to 1 to enable symbols, even in release mode
SYMBOLS?=0

ifeq ($(GPERF),1)
DEBUG=0
NO_TCMALLOC:=1
SYMBOLS:=1
NO_OMIT_FRAME_POINTER:=1
endif

JSON_SHORTCUTS?=0
DEBUG?=1
VALGRIND?=0
MCHECK?=0
ifeq ($(OSX),1)
NO_TCMALLOC?=1
else
NO_TCMALLOC?=0
endif
SEMANTIC_SERIALIZER_CHECK?=0
MOCK_CACHE_CHECK?=0
VERBOSE?=0
UNIT_TESTS?=$(DEBUG)
AIOSUPPORT?=0
BUILD_DRIVERS?=1
LINT?=0

# Set TRIAL to 1 to build a 21-day trial version. If you want a different number of days, set TIMEBOMB to the number of days instead.
TRIAL?=0
TIMEBOMB?=0

ifeq ($(OSX),0)
LDPTHREADFLAG:=-pthread
else
LDPTHREADFLAG:=
endif

# Choose our directories
# This makefile is meant to be run from the 'src' directory.
SOURCE_DIR:=.
BUILD_ROOT_DIR:=../build
ifeq (${DEBUG},1)
BUILD_DIR:=$(BUILD_ROOT_DIR)/debug
else
BUILD_DIR:=$(BUILD_ROOT_DIR)/release
endif

ifeq ($(COMPILER), CLANG)
BUILD_DIR:=$(BUILD_DIR)_clang
else
ifeq ($(COMPILER), INTEL)
BUILD_DIR:=$(BUILD_DIR)_intel
endif
endif
DESTDIR?=/tmp/

PACKAGES_DIR:=$(BUILD_ROOT_DIR)/packages
RPM_PACKAGE_DIR:=$(PACKAGES_DIR)/rpm
DEB_PACKAGE_DIR:=$(PACKAGES_DIR)/deb

RT_CXX?=$(CXX)

ifeq ($(COMPILER),CLANG)
RT_CXX:=clang
else
ifeq ($(COMPILER),INTEL)
RT_CXX:=icc
endif
endif

# We assemble path directives.
LDPATHDS:=
CXXPATHDS:=
CPATHDS:=

STATICFORCE?=0

RT_LDFLAGS:=

ifeq ($(COMPILER),CLANG)
ifeq ($(OSX),0)
RT_LDFLAGS+=-Wl,--no-as-needed
endif

ifeq ($(STATICFORCE),1)
# TODO(OSX)
ifeq ($(OSX),0)
RT_LDFLAGS+= -static
endif
ifeq ($(OSX),0)
STATIC_LIBGCC=1
endif
endif

RT_LDFLAGS+=$(LDPATHDS) $(LDPTHREADFLAG) -lstdc++ -lm

else  # ifeq ($(COMPILER),CLANG)

ifeq ($(COMPILER),INTEL)
RT_LDFLAGS+= -B/opt/intel/bin

ifeq ($(STATICFORCE),1)
# TODO(OSX)
ifeq ($(OSX),0)
RT_LDFLAGS+= -static
endif
ifeq ($(OSX),0)
STATIC_LIBGCC=1
endif
endif

RT_LDFLAGS+=$(LDPATHDS) $(LDPTHREADFLAG) -lstdc++
else  # ifeq ($(COMPILER),INTEL)
# GCC
ifeq ($(OSX),0)
RT_LDFLAGS+=-Wl,--no-as-needed
endif

ifeq ($(STATICFORCE),1)
# TODO(OSX)
ifeq ($(OSX),0)
RT_LDFLAGS+= -static
endif
ifeq ($(OSX),0)
STATIC_LIBGCC=1
endif
endif

RT_LDFLAGS+=$(LDPATHDS) $(LDPTHREADFLAG)
endif  # ifeq ($(COMPILER),INTEL)
endif  # ifeq ($(COMPILER),CLANG)

ifeq ($(OSX),0)
RT_LDFLAGS+=-lrt
endif

ifeq ($(BUILD_PORTABLE),1)
ifeq ($(OSX),0)
RT_LDFLAGS+=-lgcc
endif
endif

ifeq ($(STATICFORCE),1)
# TODO(OSX)
ifeq ($(OSX),0)
RT_LDFLAGS+= -Wl,-Bdynamic
endif
endif

ifeq ($(BUILD_PORTABLE),1)
ifeq ($(OSX),0)
RT_LDFLAGS+=-lgcc_s
endif
endif

BUILD_PORTABLE?=0
LEGACY_LINUX?=0

ifeq ($(BUILD_PORTABLE),1)
LEGACY_PACKAGE?=1
else
ifeq ($(LEGACY_LINUX),1)
LEGACY_PACKAGE?=1
else
LEGACY_PACKAGE?=0
endif
endif

V8_SRC_DIR:=../support/src/v8
V8_DIR:=../support/build/v8
V8_LIB:=$(V8_DIR)/libv8.a

ifeq ($(BUILD_PORTABLE),1)
V8_CHAIN?=1
STATIC_V8?=2
else
V8_CHAIN?=0
PROTOC_CHAIN?=1
STATIC_V8?=$(STATICFORCE)
endif

OBJ_SUPPS:=

ifneq ($(V8_CHAIN),0)
ifeq ($(V8_CHAIN),2)
RT_LDFLAGS+= -L $(V8_DIR)
endif
CXXPATHDS+= -isystem $(V8_DIR)/include
CPATHDS+= -isystem $(V8_DIR)/include
ifeq ($(STATIC_V8),2)
OBJ_SUPPS+=$(V8_LIB)
endif
endif

ifeq ($(STATIC_V8),0)
RT_LDFLAGS+=-lv8
else
ifeq ($(STATIC_V8),1)

# TODO(OSX) Remove commented code
# ifeq ($(OSX),1)
# TODO(OSX) Support static linking v8?  Or meh, make everybody build using homebrew?
# RT_LDFLAGS+=-lv8
# else
# TODO(OSX) How the heck does -dynamic work?  According to the gcc man
# page (on Linux), that's just passed through to the linker on Darwin.
ifeq ($(OSX),1)
RT_LDFLAGS+=-lv8
else
RT_LDFLAGS+=-static -lv8 -dynamic
endif
# endif
endif
endif

# We have support for chain-building tools needed at compile-time. We handle V8 elsewhere for now.

SUPPORT_DIR:=../support
SUPPORT_DIR_ABS:=$(shell pwd ;)/$(SUPPORT_DIR)
SUPPORT_INST_DIR_ABS:=$(SUPPORT_DIR_ABS)/usr
EXTERNAL_DIR:=../external
EXTERNAL_DIR_ABS:=$(shell pwd ;)/$(EXTERNAL_DIR)
COLONIZE_SCRIPT:=$(EXTERNAL_DIR)/colonist/colonize.sh
COLONIZE_SCRIPT_ABS:=$(EXTERNAL_DIR_ABS)/colonist/colonize.sh
AUTOCHAIN?=0
ALLOW_INTERNAL_TOOLS?=1
FORCE_INTERNAL_TOOLS?=0
FETCH_INTERNAL_TOOLS?=0
TC_BUILD_DIR:=$(SUPPORT_DIR_ABS)/build
TC_SRC_DIR:=$(SUPPORT_DIR_ABS)/src
NODE_DIR:=$(TC_BUILD_DIR)/node
NODE_SRC_DIR:=$(TC_SRC_DIR)/node
PROTOC_DIR:=$(TC_BUILD_DIR)/protobuf
PROTOC_SRC_DIR:=$(TC_SRC_DIR)/protobuf
GPERFTOOLS_DIR:=$(TC_BUILD_DIR)/gperftools
GPERFTOOLS_SRC_DIR:=$(TC_SRC_DIR)/gperftools
LIBUNWIND_DIR:=$(TC_BUILD_DIR)/libunwind
LIBUNWIND_SRC_DIR:=$(TC_SRC_DIR)/libunwind
TCMALLOC_MINIMAL_INT_LIB:=$(SUPPORT_INST_DIR_ABS)/lib/libtcmalloc_minimal.a
TC_PROTOC_INT_EXE:=$(SUPPORT_INST_DIR_ABS)/bin/protoc
TC_PROTOC_INT_BIN_DIR:=$(SUPPORT_INST_DIR_ABS)/bin
TC_PROTOC_INT_LIB_DIR:=$(SUPPORT_INST_DIR_ABS)/lib
TC_PROTOC_INT_INC_DIR:=$(SUPPORT_INST_DIR_ABS)/include
TC_NODE_INT_EXE:=$(SUPPORT_DIR_ABS)/usr/bin/node
TC_NPM_INT_EXE:=$(SUPPORT_DIR_ABS)/usr/bin/npm
TC_LESSC_INT_EXE:=$(SUPPORT_DIR_ABS)/toolchain/node_modules/less/bin/lessc
TC_COFFEE_INT_EXE:=$(SUPPORT_DIR_ABS)/toolchain/node_modules/coffee-script/bin/coffee
TC_HANDLEBARS_INT_EXE:=$(SUPPORT_DIR_ABS)/toolchain/node_modules/handlebars/bin/handlebars

TC_PROTOC_CFLAGS:=
INT_CHAIN_NODE:=0
INT_CHAIN_PROTOC:=0
TCMALLOC_CHAIN_IF_NECESSARY:=0

ifeq ($(FORCE_INTERNAL_TOOLS),1)
TC_PROTOC_EXE:=$(TC_PROTOC_INT_EXE)
# This is how we run TC_PROTOC_EXE.
TC_PROTOC_RUN:=env LD_LIBRARY_PATH=$(TC_PROTOC_INT_LIB_DIR):$(LD_LIBRARY_PATH) PATH=$(TC_PROTOC_INT_BIN_DIR):$(PATH) $(TC_PROTOC_EXE)
TC_PROTOC_CFLAGS:= -isystem $(TC_PROTOC_INT_INC_DIR)
CXXPATHDS+=$(TC_PROTOC_CFLAGS)
CPATHDS+=$(TC_PROTOC_CFLAGS)
# RT_LDFLAGS+= -L $(TC_PROTOC_INT_LIB_DIR)
# We do static linking explicitly now since things get messy otherwise.
INT_CHAIN_PROTOC:=1
INT_CHAIN_NODE:=1
TC_NODE_EXE:=$(TC_NODE_INT_EXE)
TC_NPM_EXE:=$(TC_NPM_INT_EXE)
TC_LESSC_EXE:=$(TC_LESSC_INT_EXE)
TC_COFFEE_EXE:=$(TC_COFFEE_INT_EXE)
TC_HANDLEBARS_EXE:=$(TC_HANDLEBARS_INT_EXE)
TCMALLOC_CHAIN_IF_NECESSARY:=1
else
ifeq ($(ALLOW_INTERNAL_TOOLS),1)
ifeq ($(shell which protoc || true),)
TC_PROTOC_EXE:=$(TC_PROTOC_INT_EXE)
TC_PROTOC_RUN:=env LD_LIBRARY_PATH=$(TC_PROTOC_INT_LIB_DIR):$(LD_LIBRARY_PATH) PATH=$(TC_PROTOC_INT_BIN_DIR):$(PATH) $(TC_PROTOC_EXE)
TC_PROTOC_CFLAGS:= -isystem $(TC_PROTOC_INT_INC_DIR)
CXXPATHDS+=$(TC_PROTOC_CFLAGS)
CPATHDS+=$(TC_PROTOC_CFLAGS)
# RT_LDFLAGS+= -L $(TC_PROTOC_INT_LIB_DIR)
# We do static linking explicitly now since things get messy otherwise.
INT_CHAIN_PROTOC:=1
else
TC_PROTOC_EXE:=$(shell which protoc || true)
TC_PROTOC_RUN:=$(TC_PROTOC_EXE)
endif
ifeq ($(shell which npm || true),)
# If npm is not present, node.js is likely too old.
INT_CHAIN_NODE:=1
TC_NODE_EXE:=$(TC_NODE_INT_EXE)
TC_NPM_EXE:=$(TC_NPM_INT_EXE)	
else
TC_NODE_EXE:=$(shell which node || true)
TC_NPM_EXE:=$(shell which npm || true)
endif
ifeq ($(shell which lessc || true),)
TC_LESSC_EXE:=$(TC_LESSC_INT_EXE)	
else
TC_LESSC_EXE:=$(shell which lessc || true)
endif
ifeq ($(shell which coffee || true),)
TC_COFFEE_EXE:=$(TC_COFFEE_INT_EXE)
else
TC_COFFEE_EXE:=$(shell which coffee || true)
endif
ifeq ($(shell which handlebars || true),)
TC_HANDLEBARS_EXE:=$(TC_HANDLEBARS_INT_EXE)
else
TC_HANDLEBARS_EXE:=$(shell which handlebars || true)
endif
ifeq ($(OSX),0)
ifeq ($(shell /sbin/ldconfig -p | awk '/libtcmalloc_minimal.so /'),)
TCMALLOC_CHAIN_IF_NECESSARY:=1
endif
endif
else # ALLOW_INTERNAL_TOOLS
TC_PROTOC_EXE:=$(shell which protoc || true)
TC_PROTOC_RUN:=$(TC_PROTOC_EXE)
TC_LESSC_EXE:=$(shell which lessc || true)
TC_COFFEE_EXE:=$(shell which coffee || true)
TC_HANDLEBARS_EXE:=$(shell which which handlebars || true)
TC_NODE_EXE:=$(shell which node || true)
TC_NPM_EXE:=$(shell which npm || true)
endif # ALLOW_INTERNAL_TOOLS
endif # FORCE_INTERNAL_TOOLS

ifeq ($(INT_CHAIN_NODE),0)
NODE_EXE_SPEC:=
else
NODE_EXE_SPEC:=$(TC_NODE_EXE)
NODE_EXE_SPEC+=
endif

ifeq ($(V8_CHAIN),1)
V8_DEP:=$(V8_DIR)
else
V8_DEP:=
endif

ifeq ($(LIBCRYPTO),1)
RT_LDFLAGS+=-lcrypto 
endif

PROTOC_BASE:=$(shell dirname $(shell dirname $(TC_PROTOC_EXE)))

LIB_SEARCH_PATHS?=
RT_LDFLAGS+=$(foreach TLIB, $(LIB_SEARCH_PATHS), -L $(TLIB))

STATIC_LIBRARY_PATHS:=

STATIC_LIBRARIES:=

STATIC_RECOMMENDS_INDIFFERENT:=boost_serialization boost_program_options

ifeq ($(INT_CHAIN_PROTOC),1)
STATIC_LIBRARY_PATHS+=$(TC_PROTOC_INT_LIB_DIR)/libprotobuf.a
else
STATIC_RECOMMENDS_INDIFFERENT+=protobuf
endif

STATIC_RECOMMENDS_IMPORTANT:=

ifeq ($(NO_TCMALLOC),0)
ifeq ($(TCMALLOC_CHAIN_IF_NECESSARY),0)
# If we need TCMALLOC and we are not already obligated to chain-building the static library, we put it in the recommended list.
STATIC_RECOMMENDS_IMPORTANT+=tcmalloc_minimal
else
OBJ_SUPPS+=$(TCMALLOC_MINIMAL_INT_LIB)
STATIC_LIBRARY_PATHS+=$(TCMALLOC_MINIMAL_INT_LIB)
endif
endif

RECOMMENDED_STATIC?=1
HIGHLY_RECOMMENDED_STATIC?=1

ifeq ($(RECOMMENDED_STATIC),1)
STATIC_LIBRARIES+=$(STATIC_RECOMMENDS_INDIFFERENT)
else
RT_LDFLAGS+=$(foreach TLIB, $(STATIC_RECOMMENDS_INDIFFERENT), -l$(TLIB))
endif

ifeq ($(HIGHLY_RECOMMENDED_STATIC),1)
STATIC_LIBRARIES+=$(STATIC_RECOMMENDS_IMPORTANT)
else
RT_LDFLAGS+=$(foreach TLIB, $(STATIC_RECOMMENDS_IMPORTANT), -l$(TLIB))
endif

ifeq ($(STATIC_V8),2)
ifeq ($(V8_CHAIN),0)
STATIC_LIBRARIES+=libv8
else
STATIC_LIBRARY_PATHS+=$(V8_LIB)
endif
endif

ifeq ($(OSX),1)
# /usr/local/lib is where Homebrew will put these libraries.  Will
# they be named differently if you don't use Homebrew?  (No -mt on
# program options?)
# TODO(OSX)
RT_LDFLAGS+=/usr/local/lib/libboost_program_options-mt.a /usr/local/lib/libprotobuf.a
#RT_LDFLAGS+=-L/usr/local/lib -lboost_program_options-mt -lprotobuf
else

# look for the static library in the same directory as the .so file
# On older platforms, certain libraries such as tcmalloc_minimal may not be available unversioned (tcmalloc_minimal.so). If we are on such a platform, we settle for something versioned.
STATIC_LIBRARY_PATHS+=$(foreach lib,$(STATIC_LIBRARIES),$(shell /sbin/ldconfig -p | awk '/lib$(lib).so / { gsub("\\.so$$", ".a", $$NF); print $$NF; exit 0; }'))
endif

ifeq ($(GPERF),1)
STATIC_LIBRARY_PATHS+= # path to patched libtcmalloc_and_profiler.a
endif

RT_CXXFLAGS?=

RT_CXXFLAGS+=-I$(SOURCE_DIR) -pthread
RT_CXXFLAGS+="-DPRODUCT_NAME=\"$(PRODUCT_NAME)\""

RT_CXXFLAGS+=$(CXXPATHDS)
RT_CFLAGS+=$(CPATHDS)

ifeq ($(SOLO),1)
RT_CXXFLAGS+=-DRETHINKDB_SOLO_PRODUCT
else
RT_CXXFLAGS+=-DRETHINKDB_CACHE_PRODUCT
endif

RT_CXXFLAGS+=-Wall -Wextra -Werror -Wnon-virtual-dtor

ifeq ($(COMPILER), INTEL)
RT_CXXFLAGS+=-std=gnu++98 -w1 -ftls-model=local-dynamic
else
ifeq ($(COMPILER), CLANG)
RT_CXXFLAGS+=-Wformat=2 -Wswitch-enum -Wswitch-default -Wno-unneeded-internal-declaration -Wused-but-marked-unused -Wunused-macros -Wundef -Wvla -Wshadow -Wconditional-uninitialized -Wmissing-noreturn
else  # ($(COMPILER), CLANG)
ifeq ($(LEGACY_GCC), 1)
RT_CXXFLAGS+=-Wformat=2 -Wswitch-enum -Wswitch-default
else  # ($(LEGACY_GCC), 1)
RT_CXXFLAGS+=-Wformat=2 -Wswitch-enum -Wswitch-default -Wno-array-bounds 

endif  # ($(LEGACY_GCC), 1)
endif  # ($(COMPILER), CLANG)
endif  # ($(COMPILER), INTEL)

ifeq ($(AGRESSIVE_BUF_UNLOADING),1)
RT_CXXFLAGS+=-DAGRESSIVE_BUF_UNLOADING=1
endif

ifneq ($(PREFIX),)
RT_CXXFLAGS+=-DCPREFIX='"$(PREFIX)"'
endif

ifneq ($(WEBRESDIR),)
RT_CXXFLAGS+=-DWEBRESDIR='"$(WEBRESDIR)"'
endif

ifeq ($(COMPILER),INTEL)
IGNORE_SOME_ICC_LD_WARNINGS?=1
else
IGNORE_SOME_ICC_LD_WARNINGS?=0
endif

STRIP_ON_INSTALL?=1

NO_OMIT_FRAME_POINTER?=0

RT_FORCE_NATIVE?=0
RT_COPY_NATIVE?=0
RT_REDUCE_NATIVE?=0

ifeq ($(RT_FORCE_NATIVE),1)
RT_CXXFLAGS+=-march=native
endif
ifeq ($(RT_COPY_NATIVE),1)
RT_CXXFLAGS+=-march="$(GCC_ARCH)"
endif
ifeq ($(RT_REDUCE_NATIVE),1)
RT_CXXFLAGS+=-march="$(GCC_ARCH_REDUCED)"
endif

# Configure debug vs. release
ifeq ($(DEBUG),1)
SYMBOLS:=1
RT_CXXFLAGS+=-O0

ifeq ($(KEEP_INLINE),1)
RT_CXXFLAGS+=-fkeep-inline-functions
endif

else  # ifeq ($(DEBUG),1)
# use -fno-strict-aliasing to not break things
# march=native used to break the serializer
RT_CXXFLAGS+=-O3 -DNDEBUG -fno-strict-aliasing # -march=native
# TODO: remove this once memcached is added back in the release (disables memcached from showing up in the admin CLI help or tab-completion)
RT_CXXFLAGS+=-DNO_MEMCACHE
ifeq ($(NO_OMIT_FRAME_POINTER),1)
RT_CXXFLAGS+=-fno-omit-frame-pointer
endif
endif  # ifeq ($(DEBUG),1)

ifeq ($(DISABLE_BREAKPOINTS),1)
RT_CXXFLAGS+=-DDISABLE_BREAKPOINTS
endif

ifneq ($(TRIAL),0)
ifeq ($(TIMEBOMB),0)
TIMEBOMB:=21
endif
endif

ifneq ($(TIMEBOMB),0)
TRIAL:=1
RT_CXXFLAGS+=-DTIMEBOMB_DAYS=$(TIMEBOMB)
endif

ifneq ($(TRIAL),0)
BUILD_DIR:=$(BUILD_DIR)-trial
PACKAGE_NAME:=$(TRIAL_PACKAGE_NAME)
SERVER_EXEC_NAME:=$(SERVER_EXEC_NAME)-trial
endif

ifeq (${STATIC_LIBGCC},1)
RT_LDFLAGS+=-static-libgcc -static-libstdc++
endif

ifeq ($(OPROFILE),1)
SYMBOLS=1
endif

ifeq ($(CALLGRIND),1)
SYMBOLS=1
endif

ifeq ($(SYMBOLS),1)
# -rdynamic is necessary so that backtrace_symbols() works properly
ifeq ($(OSX),0)
RT_LDFLAGS+=-rdynamic
endif
RT_CXXFLAGS+=-g
endif  # ($(SYMBOLS),1)

ifeq ($(SEMANTIC_SERIALIZER_CHECK),1)
RT_CXXFLAGS+=-DSEMANTIC_SERIALIZER_CHECK
BUILD_DIR:=$(BUILD_DIR)-scs
endif

ifeq ($(MOCK_CACHE_CHECK),1)
RT_CXXFLAGS+=-DMOCK_CACHE_CHECK
BUILD_DIR:=$(BUILD_DIR)-mockcache
endif

ifeq ($(BTREE_DEBUG),1)
RT_CXXFLAGS+=-DBTREE_DEBUG
endif

ifeq ($(JSON_SHORTCUTS),1)
RT_CXXFLAGS+=-DJSON_SHORTCUTS
endif

ifeq ($(MALLOC_PROF),1)
RT_CXXFLAGS+=-DMALLOC_PROF
endif

ifeq ($(SERIALIZER_DEBUG),1)
RT_CXXFLAGS:=$(RT_CXXFLAGS) -DSERIALIZER_MARKERS
endif

ifneq ($(MEMCACHED_STRICT), 0)
RT_CXXFLAGS+=-DMEMCACHED_STRICT
endif

ifeq ($(LEGACY_LINUX),1)
#CXX=g++44
RT_CXXFLAGS+=-DLEGACY_LINUX -DNO_EPOLL -Wno-format
BUILD_DIR:=$(BUILD_DIR)-legacy
endif

ifeq ($(LEGACY_GCC),1)
RT_CXXFLAGS+=-Wno-switch-default -Wno-switch-enum
BUILD_DIR:=$(BUILD_DIR)-legacy-gcc
endif

ifeq ($(NO_EVENTFD),1)
RT_CXXFLAGS+=-DNO_EVENTFD
BUILD_DIR:=$(BUILD_DIR)-noeventfd
endif

ifeq ($(NO_EPOLL),1)
RT_CXXFLAGS+=-DNO_EPOLL
BUILD_DIR:=$(BUILD_DIR)-noepoll
endif

ifeq ($(MCHECK_PEDANTIC),1)
RT_CXXFLAGS+=-DMCHECK_PEDANTIC
MCHECK:=1
endif

ifeq ($(MCHECK),1)
NO_TCMALLOC:=1
RT_CXXFLAGS+=-DMCHECK
RT_LDFLAGS+=-lmcheck
endif

ifeq ($(VALGRIND),1)
RT_CXXFLAGS+=-DVALGRIND
BUILD_DIR:=$(BUILD_DIR)-valgrind
NO_TCMALLOC:=1
endif

ifeq ($(AIOSUPPORT),1)
BUILD_DIR:=$(BUILD_DIR)-aiosupport
RT_CXXFLAGS+=-DAIOSUPPORT
RT_LDFLAGS+=-laio
endif

ifeq ($(LEGACY_PROC_STAT),1)
RT_CXXFLAGS+=-DLEGACY_PROC_STAT
BUILD_DIR:=$(BUILD_DIR)-legacy-proc-stat
endif

PROTO_DIR:=$(BUILD_DIR)/proto
RT_CXXFLAGS += -I$(PROTO_DIR)

#  /usr/lib/x86_64-linux-gnu/libQtCore.so.4

# Should makefile be noisy?
ifeq ($(VERBOSE),1)
QUIET:=
else
ifeq ($(TIMINGS),1)
QUIET:=@ time
else
QUIET:=@
endif
endif

ifeq ($(UNIT_TESTS),1)
UNIT_STATIC_LIBRARY_PATH+=../external/gtest-1.6.0/make/gtest.a
RT_CXXFLAGS+=-I../external/gtest-1.6.0/include
endif

UNIT_TEST_FILTER?=*

##### Finding what to build

DEP_DIR:=$(BUILD_DIR)/dep
OBJ_DIR:=$(BUILD_DIR)/obj

# clustering/administration/main/serve.cc is some of our slowest-compiling files, so we start it first.
ifeq ($(UNIT_TESTS),1)
SOURCES:=$(shell find $(SOURCE_DIR) -name '*.cc')
else
SOURCES:=$(shell find $(SOURCE_DIR) -name '*.cc' | grep -vF "`find $(SOURCE_DIR)/unittest`")
endif

PROTO_SOURCES:=$(shell find $(SOURCE_DIR) -name '*.proto')
PROTO_HEADERS:=$(patsubst $(SOURCE_DIR)/%.proto,$(PROTO_DIR)/%.pb.h,$(PROTO_SOURCES))
PROTO_CODE:=$(patsubst $(SOURCE_DIR)/%.proto,$(PROTO_DIR)/%.pb.cc,$(PROTO_SOURCES))
PROTO_NAMES+=$(patsubst $(PROTO_DIR)/%.cc,%,$(PROTO_CODE))
PROTO_OBJS:=$(patsubst %,$(OBJ_DIR)/%.o,$(PROTO_NAMES))
PROTOCFLAGS:= --proto_path=$(SOURCE_DIR)

NAMES:=$(patsubst $(SOURCE_DIR)/%.cc,%,$(SOURCES))
DEPS:=$(patsubst %,$(DEP_DIR)/%.d,$(NAMES))
OBJS:=$(PROTO_OBJS) $(patsubst %,$(OBJ_DIR)/%.o,$(NAMES))

SERVER_EXEC_OBJS:=$(PROTO_OBJS) $(patsubst %.cc,$(OBJ_DIR)/%.o,$(filter-out $(SOURCE_DIR)/unittest/%,$(SOURCES)))

SERVER_NOMAIN_OBJS:=$(PROTO_OBJS) $(patsubst %.cc,$(OBJ_DIR)/%.o,$(filter-out %/main.cc,$(SOURCES)))

SERVER_UNIT_TEST_OBJS:=$(SERVER_NOMAIN_OBJS) $(OBJ_DIR)/unittest/main.o

#### Web UI sources
WEB_SOURCE_DIR:=../admin
WEB_ASSETS_BUILD_DIR:=$(BUILD_DIR)/web
WEB_ASSETS_OBJ_DIR:=$(BUILD_DIR)/webobj
WEB_ASSETS:=$(WEB_ASSETS_BUILD_DIR)/cluster-min.js $(WEB_ASSETS_BUILD_DIR)/cluster.css $(WEB_ASSETS_BUILD_DIR)/index.html $(WEB_ASSETS_BUILD_DIR)/js $(WEB_ASSETS_BUILD_DIR)/fonts $(WEB_ASSETS_BUILD_DIR)/images $(WEB_ASSETS_BUILD_DIR)/favicon.ico $(WEB_ASSETS_BUILD_DIR)/js/rethinkdb.js $(WEB_ASSETS_BUILD_DIR)/js/template.js 

#This atrociousness comes from the fact... fuck it blah blah blah coffee script.
#Basically coffee script can't handle dependencies.
COFFEE_SOURCES:=$(patsubst %, $(WEB_SOURCE_DIR)/static/coffee/%,\
			util.coffee \
			loading.coffee \
			body.coffee \
			ui_components/modals.coffee ui_components/list.coffee ui_components/progressbar.coffee \
			namespaces/database.coffee \
			namespaces/index.coffee namespaces/replicas.coffee namespaces/shards.coffee namespaces/server_assignments.coffee namespaces/namespace.coffee \
			servers/index.coffee servers/machine.coffee servers/datacenter.coffee \
			dashboard.coffee \
			dataexplorer.coffee \
			sidebar.coffee \
			resolve_issues.coffee \
			log_view.coffee \
			vis.coffee \
			models.coffee \
			navbar.coffee \
			walkthrough.coffee \
			router.coffee \
			app.coffee)
HANDLEBARS_SOURCES:=$(shell find $(WEB_SOURCE_DIR)/static/coffee -name '*.html')
LESS_SOURCES:=$(shell find $(WEB_SOURCE_DIR)/static/less -name '*.less')
LESS_MAIN:=$(WEB_SOURCE_DIR)/static/less/styles.less
CLUSTER_HTML:=$(WEB_SOURCE_DIR)/templates/cluster.html
JS_EXTERNAL_DIR:=$(WEB_SOURCE_DIR)/static/js
FONTS_EXTERNAL_DIR:=$(WEB_SOURCE_DIR)/static/fonts
IMAGES_EXTERNAL_DIR:=$(WEB_SOURCE_DIR)/static/images
FAVICON:=$(WEB_SOURCE_DIR)/favicon.ico

#### Version number handling
FORCEVERSION?=0
ifeq ($(FORCEVERSION),1)
RETHINKDB_VERSION:=$(PVERSION)
RETHINKDB_SHORT_VERSION:=$(shell echo $(RETHINKDB_VERSION) | sed 's/\([^.]\+\.[^.]\+\).*$$/\1/')
# RETHINKDB_SHORT_VERSION:=$(shell ../scripts/gen-version.sh -s)
PACKAGING_ALTERNATIVES_PRIORITY:=0
else
RETHINKDB_FALLBACK_VERSION:=$(shell if [ -e ../NOTES ] ; then cat ../NOTES | grep '^. Release' | head -n 1 | awk '{ printf "%s" , $$3 ; }' ; fi ; )
RETHINKDB_VERSION:=$(shell env FALLBACK_VERSION=$(RETHINKDB_FALLBACK_VERSION) ../scripts/gen-version.sh)
RETHINKDB_SHORT_VERSION:=$(shell echo $(RETHINKDB_VERSION) | sed 's/\([^.]\+\.[^.]\+\).*$$/\1/')
# RETHINKDB_SHORT_VERSION:=$(shell ../scripts/gen-version.sh -s)
PACKAGING_ALTERNATIVES_PRIORITY:=$(shell expr $$(../scripts/gen-version.sh -r) / 100)
endif

# ifneq ($(TIMEBOMB),0)
# RETHINKDB_VERSION:=$(RETHINKDB_VERSION)-trial
# RETHINKDB_SHORT_VERSION:=$(RETHINKDB_SHORT_VERSION)-trial
# endif
RETHINKDB_PACKAGING_VERSION?=$(RETHINKDB_VERSION)
RT_CXXFLAGS+=-DRETHINKDB_VERSION=\"$(RETHINKDB_VERSION)\"

NAMEVERSIONED?=0
ifeq ($(NAMEVERSIONED),1)
SERVER_EXEC_NAME_VERSIONED:=$(SERVER_EXEC_NAME)-$(RETHINKDB_SHORT_VERSION)
else
# update-alternatives breaks if we ditch the distinguishing mark .
SERVER_EXEC_NAME_VERSIONED:=$(SERVER_EXEC_NAME)
endif

##### Build targets
.PHONY: all build-deb build-rpm callgrind callgrind clean cscope deb deb depclean drivers etags gdb install install-binaries install-deb install-docs install-manpages install-rpm install-tools prepare_deb_package_dirs prepare_rpm_package_dirs regdb rerun revalgrind rpm rpm rpm-suse10 run sembuild showdefines style tags unit valgrind web-assets coffeelint build-deb-src-control build-deb-support

# High level build targets

# Frank removed $(BUILD_DIR)/$(START_DB_NAME) from this list .
# Note that drivers, as a phony target, only gets rebuilt consistently because it is a prerequisite of real file $(WEB_ASSETS_BUILD_DIR)/js/rethinkdb.js.

all: $(BUILD_DIR)/$(SERVER_EXEC_NAME) $(BUILD_DIR)/$(GDB_FUNCTIONS_NAME) $(WEB_ASSETS) drivers
	@echo "    Finished building RethinkDB key-value store server version '${RETHINKDB_VERSION}'"

ifeq ($(UNIT_TESTS),1)
all: $(BUILD_DIR)/$(SERVER_UNIT_TEST_NAME)
endif

unit:
	$(MAKE) UNIT_TESTS=1
	$(BUILD_DIR)/$(SERVER_UNIT_TEST_NAME) --gtest_filter=$(UNIT_TEST_FILTER)

$(UNIT_STATIC_LIBRARY_PATH):
	@echo "    GTEST"
<<<<<<< HEAD
	$(QUIET) cd $(EXTERNAL_DIR)/gtest-1.6.0/make && make gtest.a
=======
	$(QUIET) cd $(EXTERNAL_DIR)/gtest-1.6.0/make && $(MAKE) gtest.a
>>>>>>> 11c230c3

# Packaging
ifeq ($(PACKAGING),1)
PACKAGE_FOR_SUSE_10?=0
RPM_SPEC_INPUT?=../packaging/rpm.spec
DEBIAN_PKG_DIR:=debian
SUPPRESSED_LINTIAN_TAGS:=new-package-should-close-itp-bug
RPM_BUILD_ROOT=$(RPM_PACKAGE_DIR)/BUILD
DEB_CONTROL_ROOT=$(DEB_PACKAGE_DIR)/DEBIAN
RPM_SPEC_FILE=$(RPM_PACKAGE_DIR)/SPECS/rethinkdb.spec

ASSETS_DIR:=../packaging/assets

RETHINKDB_VERSION_RPM=$(subst -,_,$(RETHINKDB_PACKAGING_VERSION))
DEB_PACKAGE_REVISION?=$(shell env UBUNTU_RELEASE="$(UBUNTU_RELEASE)" DEB_RELEASE="$(DEB_RELEASE)" DEB_RELEASE_NUM="$(DEB_RELEASE_NUM)" PACKAGE_VERSION="" ../scripts/gen-trailer.sh)
RETHINKDB_VERSION_DEB=$(RETHINKDB_PACKAGING_VERSION)$(DEB_PACKAGE_REVISION)

# We need a space for the subst rule later.
wspace:=
wspace+=

PACKAGE_NAME_QUALIFIER:=

ifeq ($(BUILD_PORTABLE),1)
PACKAGE_NAME_QUALIFIER+=-portable
endif

ifeq ($(TRIAL),1)
PACKAGE_NAME_QUALIFIER+=-trial
endif

PACKAGE_NAME_QUALIFIER:=$(subst $(wspace),,$(PACKAGE_NAME_QUALIFIER))

ifeq ($(NAMEVERSIONED),1)
VERSIONED_QUALIFIED_PACKAGE_NAME:=$(PACKAGE_NAME)$(PACKAGE_NAME_QUALIFIER)-$(RETHINKDB_SHORT_VERSION)
VERSIONED_PACKAGE_NAME:=$(PACKAGE_NAME)-$(RETHINKDB_SHORT_VERSION)
# VERSIONED_TRIAL_PACKAGE_NAME:=$(TRIAL_PACKAGE_NAME)-$(RETHINKDB_SHORT_VERSION)
# Remove this line if nothing breaks.
VERSIONED_PRODUCT_SHARE_DIR:=/usr/share/$(VERSIONED_PACKAGE_NAME)
else
VERSIONED_QUALIFIED_PACKAGE_NAME:=$(PACKAGE_NAME)$(PACKAGE_NAME_QUALIFIER)
VERSIONED_PACKAGE_NAME:=$(PACKAGE_NAME)
# VERSIONED_TRIAL_PACKAGE_NAME:=$(TRIAL_PACKAGE_NAME)
# Remove this line if nothing breaks.
VERSIONED_PRODUCT_SHARE_DIR:=/usr/share/$(VERSIONED_PACKAGE_NAME)
endif


prefix?=/usr
bin_dir:=$(prefix)/bin
doc_dir:=$(prefix)/share/doc/$(VERSIONED_PACKAGE_NAME)
man_dir:=$(prefix)/share/man
man1_dir:=$(man_dir)/man1
share_dir:=$(prefix)/share/$(VERSIONED_PACKAGE_NAME)
bash_completion_dir:=/etc/bash_completion.d
internal_bash_completion_dir:=$(share_dir)$(bash_completion_dir)
scripts_dir:=$(share_dir)/scripts
init_dir:=/etc/init.d
conf_dir:=/etc/rethinkdb
conf_instance_dir:=$(conf_dir)/instances.d
lib_dir:=$(prefix)/lib/rethinkdb
web_res_dir:=$(share_dir)/web
pidfile_dir:=/var/run/rethinkdb
data_dir:=/var/lib/rethinkdb
language_drivers_dir:=$(share_dir)/drivers

ASSET_SCRIPTS:=$(ASSETS_DIR)/scripts/rdb_migrate
INIT_SCRIPTS:=$(ASSETS_DIR)/init/rethinkdb

UBUNTU_RELEASE?=

# Ubuntu quantal and later require nodejs-legacy.
ifeq ($(shell echo $(UBUNTU_RELEASE) | grep '^[q-zQ-Z]'),)
NODEJS_NEW?=0
else
NODEJS_NEW?=1
endif

# We have facilities for converting between toy names and Debian release numbers.

DEB_NUM_TO_TOY:=sed -e 's/^1$$/buzz/g' -e 's/^2$$/rex/g' -e 's/^3$$/bo/g' -e 's/^4$$/hamm/g' -e 's/^5$$/slink/g' -e 's/^6$$/potato/g' -e 's/^7$$/woody/g' -e 's/^8$$/sarge/g' -e 's/^9$$/etch/g' -e 's/^10$$/lenny/g' -e 's/^11$$/squeeze/g' -e 's/^12$$/wheezy/g' -e 's/^13$$/jessie/g'
DEB_TOY_TO_NUM:=sed -e 's/^buzz$$/1/g' -e 's/^rex$$/2/g' -e 's/^bo$$/3/g' -e 's/^hamm$$/4/g' -e 's/^slink$$/5/g' -e 's/^potato$$/6/g' -e 's/^woody$$/7/g' -e 's/^sarge$$/8/g' -e 's/^etch$$/9/g' -e 's/^lenny$$/10/g' -e 's/^squeeze$$/11/g' -e 's/^wheezy$$/12/g' -e 's/^jessie$$/13/g'
DEB_NUM_MAX:=13

# Here are unescaped versions for use in shell scripts.
# sed -e 's/^1$/buzz/g' -e 's/^2$/rex/g' -e 's/^3$/bo/g' -e 's/^4$/hamm/g' -e 's/^5$/slink/g' -e 's/^6$/potato/g' -e 's/^7$/woody/g' -e 's/^8$/sarge/g' -e 's/^9$/etch/g' -e 's/^10$/lenny/g' -e 's/^11$/squeeze/g' -e 's/^12$/wheezy/g' -e 's/^13$/jessie/g'
# sed -e 's/^buzz$/1/g' -e 's/^rex$/2/g' -e 's/^bo$/3/g' -e 's/^hamm$/4/g' -e 's/^slink$/5/g' -e 's/^potato$/6/g' -e 's/^woody$/7/g' -e 's/^sarge$/8/g' -e 's/^etch$/9/g' -e 's/^lenny$/10/g' -e 's/^squeeze$/11/g' -e 's/^wheezy$/12/g' -e 's/^jessie$/13/g'

# We can accept a toy name via DEB_RELEASE or a number via DEB_NUM_RELEASE.
# Note that the numeric release does not correspond to the Debian version but to the sequence of major releases. Version 1.3 is number 3, and version 2 is number 4.
# DEB_REAL_NUM_RELEASE is a scrubbed version of DEB_NUM_RELEASE.
# In order to provide bijective mappings, we must reject numbers that are out of bounds. So we accept 1 (buzz) to 13 (jessie) at this time.

DEB_RELEASE?=
DEB_RELEASE_NUM?=$(shell echo "$(DEB_RELEASE)" | $(DEB_TOY_TO_NUM) | grep '^[0-9]*$$')
DEB_REAL_NUM_RELEASE:=$(shell echo "$(DEB_RELEASE_NUM)" | grep '^[0-9]*$$' | awk '{ if ( ( NF >= 1 ) && ( $$1 >=1 ) && ( $$1 <= 13 ) ) { printf "%d" , $$1 ; } }' )

ifneq ($(DEB_RELEASE_NUM),)
ifeq ($(DEB_REAL_NUM_RELEASE),)
	FOO:=$(warning The Debian version specification is invalid. We will ignore it.)
endif
ifneq ($(UBUNTU_RELEASE),)
	FOO:=$(warning We seem to have received an Ubuntu release specification and a Debian release specification. We will ignore the Debian release specification.)
endif
endif



RT_CXXFLAGS+=-DMIGRATION_SCRIPT_LOCATION=\"$(scripts_dir)/rdb_migrate\"

FULL_SERVER_EXEC_NAME=$(bin_dir)/$(SERVER_EXEC_NAME)
FULL_SERVER_EXEC_NAME_VERSIONED=$(bin_dir)/$(SERVER_EXEC_NAME_VERSIONED)

prepare_deb_package_dirs:
	$(QUIET) mkdir -p $(DEB_PACKAGE_DIR)
	$(QUIET) mkdir -p $(DEB_CONTROL_ROOT)

prepare_rpm_package_dirs:
	$(QUIET) mkdir -p $(RPM_PACKAGE_DIR)
	$(QUIET) for d in BUILD RPMS/$(GCC_ARCH_REDUCED) SOURCES SPECS SRPMS; do mkdir -p $(RPM_PACKAGE_DIR)/$$d; done

install-binaries: $(BUILD_DIR)/$(SERVER_EXEC_NAME)
	$(QUIET) install -m755 -d $(DESTDIR)$(bin_dir)
	$(QUIET) install -m755 -T $(BUILD_DIR)/$(SERVER_EXEC_NAME) $(DESTDIR)$(FULL_SERVER_EXEC_NAME_VERSIONED)
ifeq ($(STRIP_ON_INSTALL),1)
	$(QUIET) strip --strip-unneeded $(DESTDIR)$(FULL_SERVER_EXEC_NAME_VERSIONED)
endif

install-manpages: $(ASSETS_DIR)/man/rethinkdb.1
	$(QUIET) install -m755 -d $(DESTDIR)$(man1_dir)
# TODO: support other man pages
	$(QUIET) m4 \
			-D "SHORT_VERSION=$(RETHINKDB_SHORT_VERSION)" \
			-D "CURRENT_DATE=$(shell date +%F)" \
			< $(ASSETS_DIR)/man/rethinkdb.1 | gzip -9 | install -m644 -T /dev/stdin $(DESTDIR)$(man1_dir)/$(VERSIONED_PACKAGE_NAME).1.gz;
#	$(QUIET) for manpage in $(MAN_PAGES); do \
#			gzip -9 < $$manpage | install -m644 -T /dev/stdin $(DESTDIR)$(man1_dir)/$$(basename $$manpage).gz; \
#		done

install-tools: $(ASSETS_DIR)/scripts/rethinkdb.bash $(ASSET_SCRIPTS)
	$(QUIET) install -m755 -d $(DESTDIR)$(internal_bash_completion_dir)
	$(QUIET) install -m755 -d $(DESTDIR)$(bash_completion_dir)
	$(QUIET) m4 																												\
			-D "SERVER_EXEC_NAME=$(SERVER_EXEC_NAME)" 											\
			-D "SERVER_EXEC_NAME_VERSIONED=$(SERVER_EXEC_NAME_VERSIONED)" 	\
			$(ASSETS_DIR)/scripts/rethinkdb.bash | install -m644 /dev/stdin $(DESTDIR)$(internal_bash_completion_dir)/$(SERVER_EXEC_NAME).bash
	$(QUIET) install -m755 -d $(DESTDIR)$(scripts_dir)
	$(QUIET) for s in $(ASSET_SCRIPTS); do install -m755 "$$s" $(DESTDIR)$(scripts_dir)/$$(basename $$s); done
	$(QUIET) install -m755 -d $(DESTDIR)$(init_dir) ;
	$(QUIET) for s in $(INIT_SCRIPTS); do install -m755 "$$s" $(DESTDIR)$(init_dir)/$$(basename $$s); done ;

install-config:
	$(QUIET) install -m755 -d $(DESTDIR)$(conf_dir) ;
	$(QUIET) install -m755 -d $(DESTDIR)$(conf_instance_dir) ;
	$(QUIET) install -m644 $(ASSETS_DIR)/config/default.conf.sample $(DESTDIR)$(conf_dir)/default.conf.sample ;

install-data:
	$(QUIET) install -m755 -d $(DESTDIR)$(data_dir)
	$(QUIET) install -m755 -d $(DESTDIR)$(data_dir)/instances.d
# We disabled the /var/run creation and added the functionality to the init script because Lintian observed that /var/run can get purged .
#	$(QUIET) install -m755 -d $(DESTDIR)$(pidfile_dir)
#	$(QUIET) install -m755 -d $(DESTDIR)$(pidfile_dir)/instances.d

install-web:
	$(QUIET) install -m755 -d $(DESTDIR)$(web_res_dir)
# This might break some ownership or permissions stuff.
	$(QUIET) cp -pRP $(BUILD_DIR)/web/* $(DESTDIR)$(web_res_dir)/

install-drivers:

$(libdir):
	$(QUIET) install -m755 -d $(DESTDIR)$(lib_dir)

install-docs:
	$(QUIET) install -m755 -d $(DESTDIR)$(doc_dir)
	$(QUIET) install -m644 -T $(ASSETS_DIR)/docs/LICENSE $(DESTDIR)$(doc_dir)/copyright

install: install-binaries install-manpages install-docs install-tools install-web install-data install-config
install-rpm: install
install-deb: install
	$(QUIET) install -m755 -d $(DESTDIR)$(doc_dir)
	$(QUIET) sed	-e 's/PACKAGING_VERSION/$(RETHINKDB_VERSION_DEB)/' $(ASSETS_DIR)/docs/changelog.Debian | \
		gzip -c9 | \
		install -m644 -T /dev/stdin $(DESTDIR)$(doc_dir)/changelog.Debian.gz

DEBIAN_V8_VERSION:=$(shell apt-cache show libv8-dev | grep '^Version:' | sed -e 's/^Version: \\([0-9]*\\(\\.[0-9]*\\)*\\).*$$/\\1/g' || true ; )

ifeq ($(BUILD_PORTABLE),1)
build-deb-support: $(TC_LESSC_INT_EXE) $(TC_COFFEE_INT_EXE) $(TC_HANDLEBARS_INT_EXE) $(V8_SRC_DIR) $(NODE_SRC_DIR) $(PROTOC_SRC_DIR) $(GPERFTOOLS_SRC_DIR) $(LIBUNWIND_SRC_DIR)
else
build-deb-support: $(TC_LESSC_INT_EXE) $(TC_COFFEE_INT_EXE)
endif

build-deb-src-control:
	$(QUIET) cd .. ; if [ -e debian ] ; then rm -rf debian ; fi ; cp -pRP packaging/debian.template debian ; env UBUNTU_RELEASE=$(UBUNTU_RELEASE) DEB_RELEASE=$(DEB_RELEASE) DEB_RELEASE_NUM=$(DEB_RELEASE_NUM) PACKAGE_NAME=$(PACKAGE_NAME) VERSIONED_PACKAGE_NAME=$(VERSIONED_PACKAGE_NAME) VERSIONED_QUALIFIED_PACKAGE_NAME=$(VERSIONED_QUALIFIED_PACKAGE_NAME) VANILLA_PACKAGE_NAME=$(VANILLA_PACKAGE_NAME) PACKAGE_VERSION_EXTENDED=$(RETHINKDB_VERSION_DEB) PACKAGE_VERSION=$(RETHINKDB_PACKAGING_VERSION) ./scripts/gen-changelog.sh ;
# Replace version/size fields in the deb control file
	$(QUIET) disk_size=0;	\
		m4																													\
				-D "SOLO=$(SOLO)"																				\
				-D "PACKAGE_NAME=$(PACKAGE_NAME)"												\
				-D "VERSIONED_PACKAGE_NAME=$(VERSIONED_PACKAGE_NAME)"		\
				-D "VANILLA_PACKAGE_NAME=$(VANILLA_PACKAGE_NAME)"				\
				-D "TRIAL_PACKAGE_NAME=$(TRIAL_PACKAGE_NAME)"						\
				-D "VERSIONED_TRIAL_PACKAGE_NAME=$(VERSIONED_TRIAL_PACKAGE_NAME)"						\
				-D "VERSIONED_QUALIFIED_PACKAGE_NAME=$(VERSIONED_QUALIFIED_PACKAGE_NAME)" \
				-D "DEBIAN_V8_VERSION=$(DEBIAN_V8_VERSION)" \
				-D "PACKAGE_VERSION=$(RETHINKDB_VERSION_DEB)" \
				-D "LEGACY_PACKAGE=$(LEGACY_PACKAGE)" \
				-D "STATIC_V8=$(STATIC_V8)" \
				-D "TC_BUNDLED=$(BUILD_PORTABLE)" \
				-D "BUILD_DRIVERS=$(BUILD_DRIVERS)" \
				-D "TRIAL=$(TRIAL)" \
				-D "DISK_SIZE=$${disk_size}" \
				-D "SOURCEBUILD=1" \
				-D "NODEJS_NEW=$(NODEJS_NEW)" \
				-D "CURRENT_ARCH=$(DEB_ARCH)" \
			../packaging/$(DEBIAN_PKG_DIR)/control > ../debian/control
# Copy {pre,post}{inst,rm} scripts
	$(QUIET) for script in preinst postinst prerm postrm; do		                  		\
			m4 \
					-D "BIN_DIR=$(bin_dir)" \
					-D "MAN1_DIR=$(man1_dir)" \
					-D "BASH_COMPLETION_DIR=$(bash_completion_dir)" \
					-D "INTERNAL_BASH_COMPLETION_DIR=$(internal_bash_completion_dir)" \
					-D "SERVER_EXEC_NAME=$(SERVER_EXEC_NAME)" \
					-D "SERVER_EXEC_NAME_VERSIONED=$(SERVER_EXEC_NAME_VERSIONED)" \
					-D "UPDATE_ALTERNATIVES=$(NAMEVERSIONED)" \
					-D "PRIORITY=$(PACKAGING_ALTERNATIVES_PRIORITY)" \
				../packaging/$(DEBIAN_PKG_DIR)/$${script} > ../debian/$${script}; \
			chmod 0755 ../debian/$${script};																		\
		done


# Copy the license file.
	cat ../packaging/$(DEBIAN_PKG_DIR)/copyright > ../debian/copyright

build-deb: all prepare_deb_package_dirs
	@echo
	@echo "$(ANSI_BOLD_ON)Building DEB package for RethinkDB version $(RETHINKDB_PACKAGING_VERSION)$(ANSI_BOLD_OFF)"
	@echo
# Copy files to their correct places
	$(QUIET) $(MAKE) DESTDIR=$(DEB_PACKAGE_DIR) install-deb
# Produce md5sum file in control directory
	$(QUIET) find $(DEB_PACKAGE_DIR) -path $(DEB_CONTROL_ROOT) -prune -o -path $(DEB_PACKAGE_DIR)/etc -prune -o -type f -printf "%P\\0" | \
		(cd $(DEB_PACKAGE_DIR) && xargs -0 md5sum) \
		> $(DEB_CONTROL_ROOT)/md5sums
# List configuration files in conffiles
	$(QUIET) find $(DEB_PACKAGE_DIR) -type f -printf "/%P\n" | (grep '^/etc/' | grep -v '^/etc/init\.d' || true) > $(DEB_CONTROL_ROOT)/conffiles
# Copy {pre,post}{inst,rm} scripts
	$(QUIET) for script in preinst postinst prerm postrm; do		                  		\
			m4 \
					-D "BIN_DIR=$(bin_dir)" \
					-D "MAN1_DIR=$(man1_dir)" \
					-D "BASH_COMPLETION_DIR=$(bash_completion_dir)" \
					-D "INTERNAL_BASH_COMPLETION_DIR=$(internal_bash_completion_dir)" \
					-D "SERVER_EXEC_NAME=$(SERVER_EXEC_NAME)" \
					-D "SERVER_EXEC_NAME_VERSIONED=$(SERVER_EXEC_NAME_VERSIONED)" \
					-D "UPDATE_ALTERNATIVES=$(NAMEVERSIONED)" \
					-D "PRIORITY=$(PACKAGING_ALTERNATIVES_PRIORITY)" \
				../packaging/$(DEBIAN_PKG_DIR)/$${script} > $(DEB_CONTROL_ROOT)/$${script}; \
			chmod 0755 $(DEB_CONTROL_ROOT)/$${script};																		\
		done
# Replace version/size fields in the deb control file
	$(QUIET) disk_size=$$(du -s -k $(DEB_PACKAGE_DIR) | cut -f1);	\
		m4																													\
				-D "SOLO=$(SOLO)"																				\
				-D "PACKAGE_NAME=$(PACKAGE_NAME)"												\
				-D "VERSIONED_PACKAGE_NAME=$(VERSIONED_PACKAGE_NAME)"		\
				-D "VANILLA_PACKAGE_NAME=$(VANILLA_PACKAGE_NAME)"				\
				-D "TRIAL_PACKAGE_NAME=$(TRIAL_PACKAGE_NAME)"						\
				-D "VERSIONED_TRIAL_PACKAGE_NAME=$(VERSIONED_TRIAL_PACKAGE_NAME)"						\
				-D "PACKAGE_VERSION=$(RETHINKDB_VERSION_DEB)"						\
				-D "VERSIONED_QUALIFIED_PACKAGE_NAME=$(VERSIONED_QUALIFIED_PACKAGE_NAME)" \
				-D "DEBIAN_V8_VERSION=$(DEBIAN_V8_VERSION)" \
				-D "LEGACY_PACKAGE=$(LEGACY_PACKAGE)"												\
				-D "STATIC_V8=$(STATIC_V8)" \
				-D "TC_BUNDLED=$(BUILD_PORTABLE)" \
				-D "BUILD_DRIVERS=$(BUILD_DRIVERS)" \
				-D "TRIAL=$(TRIAL)"																			\
				-D "DISK_SIZE=$${disk_size}"														\
				-D "SOURCEBUILD=0" \
				-D "NODEJS_NEW=$(NODEJS_NEW)" \
				-D "CURRENT_ARCH=$(DEB_ARCH)" \
			../packaging/$(DEBIAN_PKG_DIR)/control >$(DEB_CONTROL_ROOT)/control
# Copy the license file.
	cat ../packaging/$(DEBIAN_PKG_DIR)/copyright > $(DEB_CONTROL_ROOT)/copyright
# Finally, produce a debian package
	$(QUIET) fakeroot dpkg-deb -b $(DEB_PACKAGE_DIR) $(PACKAGES_DIR)

deb: prepare_deb_package_dirs
# We have disabled building of unstripped debs for now.
# $(QUIET) $(MAKE) STRIP_ON_INSTALL=0 RETHINKDB_PACKAGING_VERSION=$(RETHINKDB_VERSION)-unstripped build-deb
	$(QUIET) $(MAKE) STRIP_ON_INSTALL=1 RETHINKDB_PACKAGING_VERSION=$(RETHINKDB_VERSION) WEBRESDIR=$(web_res_dir) BUILD_DRIVERS=0 build-deb
# Print a nice message with the location of the created package
	@echo
	@echo "$(ANSI_BOLD_ON)Your DEB packages are here (with lintian output following each package):$(ANSI_BOLD_OFF)"
ifeq ($(LINT),1)
	$(QUIET) for f in $(PACKAGES_DIR)/*.deb; do \
			deb_name=`readlink -f $(PACKAGES_DIR)`/$$(basename $$f); \
			echo "  $(ANSI_UL_ON)$${deb_name}$(ANSI_UL_OFF)"; \
			lintian --color auto --suppress-tags "no-copyright-file,$(subst $(space),$(comma),$(SUPPRESSED_LINTIAN_TAGS))" $${deb_name} || true; \
		done
else
	$(QUIET) for f in $(PACKAGES_DIR)/*.deb; do \
			deb_name=`readlink -f $(PACKAGES_DIR)`/$$(basename $$f); \
			echo "  $(ANSI_UL_ON)$${deb_name}$(ANSI_UL_OFF)"; \
		done
endif
	$(QUIET) echo

build-rpm: all prepare_rpm_package_dirs
	@echo
	@echo "$(ANSI_BOLD_ON)Building RPM package for RethinkDB version $(RETHINKDB_PACKAGING_VERSION)$(ANSI_BOLD_OFF)"
	@echo
# Replace version/topdir fields in the spec file
	$(QUIET) m4 \
				-D "SOLO=$(SOLO)" \
				-D "RPM_PACKAGE_DIR=`readlink -f $(RPM_PACKAGE_DIR)`" \
				-D "SERVER_EXEC_NAME=$(SERVER_EXEC_NAME)" \
				-D "SERVER_EXEC_NAME_VERSIONED=$(SERVER_EXEC_NAME_VERSIONED)" \
				-D "PACKAGE_NAME=$(PACKAGE_NAME)" \
				-D "VERSIONED_PACKAGE_NAME=$(VERSIONED_PACKAGE_NAME)" \
				-D "VERSIONED_QUALIFIED_PACKAGE_NAME=$(VERSIONED_QUALIFIED_PACKAGE_NAME)" \
				-D "VANILLA_PACKAGE_NAME=$(VANILLA_PACKAGE_NAME)" \
				-D "TRIAL_PACKAGE_NAME=$(TRIAL_PACKAGE_NAME)" \
				-D "VERSIONED_TRIAL_PACKAGE_NAME=$(VERSIONED_TRIAL_PACKAGE_NAME)" \
				-D "PACKAGE_VERSION=$(RETHINKDB_VERSION_DEB)" \
				-D "PACKAGE=$(PACKAGE)" \
				-D "PACKAGE_FOR_SUSE_10=$(PACKAGE_FOR_SUSE_10)" \
				-D "TRIAL=$(TRIAL)" \
				-D "BIN_DIR=$(bin_dir)" \
				-D "DOC_DIR=$(doc_dir)" \
				-D "MAN1_DIR=$(man1_dir)" \
				-D "SHARE_DIR=$(share_dir)" \
				-D "WEB_RES_DIR=$(web_res_dir)" \
				-D "BASH_COMPLETION_DIR=$(bash_completion_dir)" \
				-D "INTERNAL_BASH_COMPLETION_DIR=$(internal_bash_completion_dir)" \
				-D "SCRIPTS_DIR=$(scripts_dir)" \
				-D "PRIORITY=$(PACKAGING_ALTERNATIVES_PRIORITY)" \
			$(RPM_SPEC_INPUT) >$(RPM_SPEC_FILE)
# Copy files to their correct places
	$(QUIET) $(MAKE) DESTDIR=$(RPM_BUILD_ROOT) install-rpm
# Produce RPM package
# FIXME: write rpmbuild output out to stderr if there's an error
	$(QUIET) rpmbuild -bb --target=$(GCC_ARCH_REDUCED) --buildroot `readlink -f $(RPM_BUILD_ROOT)` $(RPM_SPEC_FILE) > $(RPM_PACKAGE_DIR)/rpmbuild.stdout

# RPM for redhat and centos
rpm: all prepare_rpm_package_dirs
	$(QUIET) $(MAKE) STRIP_ON_INSTALL=0 WEBRESDIR=$(web_res_dir) RETHINKDB_VERSION=$(RETHINKDB_VERSION)-unstripped build-rpm
	$(QUIET) $(MAKE) STRIP_ON_INSTALL=1 WEBRESDIR=$(web_res_dir) RETHINKDB_VERSION=$(RETHINKDB_VERSION) build-rpm
# Print a nice message with the location of the created package
	@echo
	@echo "$(ANSI_BOLD_ON)Your RPM packages are here:$(ANSI_BOLD_OFF)"
	$(QUIET) for f in $(RPM_PACKAGE_DIR)/RPMS/$(GCC_ARCH_REDUCED)/*.rpm; do	                \
			rpm_name=`readlink -f $(PACKAGES_DIR)`/$$(basename $$f);	\
			mv $$f $$rpm_name;						\
			echo "  $(ANSI_UL_ON)$${rpm_name}$(ANSI_UL_OFF)";		\
		done
	$(QUIET) echo

else
# Ubuntu/Debian
deb:
	$(QUIET) $(MAKE) PACKAGING=1 DEBUG=0 deb

# RPM for CentOS/RedHat
rpm: clean
	$(QUIET) $(MAKE) PACKAGING=1 DEBUG=0 rpm

# RPM for Suse 10
rpm-suse10:
	$(QUIET) $(MAKE) PACKAGE_FOR_SUSE_10=1 rpm

build-deb-src-control:
	$(QUIET) $(MAKE) PACKAGING=1 build-deb-src-control

endif

.PHONY: sense
sense:
	$(error Make does not make sense)

# Profiling
OPROF_TARGETS=oprof-start oprof-dump oprof-stop oprof-report oprof-build
.PHONY: $(OPROF_TARGETS)

oprof-build:
	$(MAKE) DEBUG=0 SYMBOLS=1 NO_OMIT_FRAME_POINTER=1

oprof-start: OPROF_NO_KERNEL:=0
oprof-start: OPROF_SESSION:=../oprofile.$(RETHINKDB_VERSION).$(shell date +%F-%T)
oprof-start:
	@echo no kernel: $(OPROF_NO_KERNEL)
ifeq ($(OPROF_NO_KERNEL),1)
	@echo "    OPROFILE[init] (no kernel profiling)"
	$(QUIET) opcontrol --no-vmlinux
else
	@echo "    OPROFILE[init] (with kernel profiling, set OPROF_NO_KERNEL to 1 to turn off)"
	$(QUIET) opcontrol --vmlinux=/usr/lib/debug/boot/vmlinux-`uname -r`
endif
	@echo "    OPROFILE[start] -> $(abspath $(OPROF_SESSION))"
	@echo "      (if you want to use a different location, set OPROF_SESSION make variable to a directory path"
	$(QUIET) opcontrol --start --callgraph=2 --event=CPU_CLK_UNHALTED:90000:0:1:1 --buffer-size=10485760 --buffer-watershed=524288 "--session-dir=$(abspath $(OPROF_SESSION))"

oprof-dump:
	@echo "    OPROFILE[dump]"
	$(QUIET) opcontrol --dump

oprof-stop: oprof-dump
	@echo "    OPROFILE[shutdown]"
	$(QUIET) opcontrol --shutdown

oprof-report: OPROF_SESSION:=$(shell ls -dt ../oprofile.* 2> /dev/null | head -1)
oprof-report: OPROF_BINARY:=../build/release/rethinkdb
oprof-report: OPROF_RESULT:=$(OPROF_SESSION)/report.txt
oprof-report:
	@if [ ! -d "$(OPROF_SESSION)" ]; then \
			echo "error: OPROF_SESSION is not set and no oprofile sessions could be found in the repository root."; \
			exit 1; \
		fi
	@if [ ! -x "$(OPROF_BINARY)" ]; then \
			echo "error: OPROF_BINARY is not set or '$(OPROF_BINARY)' is not an executable."; \
			exit 1; \
		fi
	@echo "    OPREPORT[$(OPROF_BINARY)] -> $(OPROF_RESULT)"
	$(QUIET) opreport --merge=lib,unitmask -a --symbols --callgraph --threshold 1 --sort sample "--session-dir=$(realpath $(OPROF_SESSION))" -l "$(realpath $(OPROF_BINARY))" > $(OPROF_RESULT)

drivers:
ifeq ($(BUILD_DRIVERS), 1)
	$(QUIET) cd ../drivers ; $(MAKE) PROTOC_BASE="$(PROTOC_BASE)" TC_PROTOC_CFLAGS="$(TC_PROTOC_CFLAGS)" ;
else
	$(QUIET) cd ../drivers/javascript ; $(MAKE) PROTOC_BASE="$(PROTOC_BASE)" TC_PROTOC_CFLAGS="$(TC_PROTOC_CFLAGS)" ;
endif #BUILD_DRIVERS


$(WEB_ASSETS_BUILD_DIR)/js/rethinkdb.js: drivers $(WEB_ASSETS_BUILD_DIR)/js
	$(QUIET) cp -pRP ../build/drivers/javascript/rethinkdb.js $(WEB_ASSETS_BUILD_DIR)/js/rethinkdb.js ;

rpc/semilattice/joins/macros.hpp: ../scripts/generate_join_macros.py
rpc/serialize_macros.hpp: ../scripts/generate_serialize_macros.py
rpc/mailbox/typed.hpp: ../scripts/generate_rpc_templates.py

rpc/semilattice/joins/macros.hpp rpc/serialize_macros.hpp rpc/mailbox/typed.hpp:
	$< > $@

web-assets: $(WEB_ASSETS)

$(WEB_ASSETS_BUILD_DIR)/js/template.js: $(WEB_SOURCE_DIR)/static/handlebars $(TC_HANDLEBARS_EXE) ../scripts/build_handlebars_templates.py
	$(QUIET) env TC_HANDLEBARS_EXE=$(TC_HANDLEBARS_EXE) ../scripts/build_handlebars_templates.py $(WEB_SOURCE_DIR)/static/handlebars $(BUILD_DIR) $(WEB_ASSETS_BUILD_DIR)/js

$(WEB_ASSETS_OBJ_DIR)/cluster-min.concat.coffee: $(COFFEE_SOURCES)
	$(QUIET) mkdir -p $(WEB_ASSETS_OBJ_DIR)
ifeq ($(VERBOSE),0)
	@echo "    CONCAT $@"
endif
	$(QUIET) cat $+ > $@ || ( echo "      Build failure." ; rm $@ ; false ; )

$(WEB_ASSETS_BUILD_DIR)/cluster-min.js: $(WEB_ASSETS_OBJ_DIR)/cluster-min.concat.coffee $(TC_COFFEE_EXE) $(TC_NODE_EXE)
	$(QUIET) mkdir -p $(WEB_ASSETS_BUILD_DIR)
ifeq ($(VERBOSE),0)
	@echo "    COFFEE $@"
endif
	$(QUIET) $(NODE_EXE_SPEC)$(TC_COFFEE_EXE) -bp --stdio < $(WEB_ASSETS_OBJ_DIR)/cluster-min.concat.coffee > $@ || ( echo "      Build failure." ; rm $@ ; false ; )

$(WEB_ASSETS_BUILD_DIR)/cluster.css: $(LESS_MAIN) $(TC_LESSC_EXE) $(TC_NODE_EXE)
	$(QUIET) mkdir -p $(WEB_ASSETS_BUILD_DIR)
ifeq ($(VERBOSE),0)
	@echo "    LESSC $@"
endif
	$(QUIET) $(NODE_EXE_SPEC)$(TC_LESSC_EXE) $(LESS_MAIN) > $@ || ( echo "      Build failure." ; rm $@ ; false ; )

$(WEB_ASSETS_BUILD_DIR)/index.html: $(CLUSTER_HTML) $(HANDLEBARS_SOURCES)
	$(QUIET) mkdir -p $(WEB_ASSETS_BUILD_DIR)
	cp $(CLUSTER_HTML) $@

$(WEB_ASSETS_BUILD_DIR)/js:
	$(QUIET) mkdir -p $(WEB_ASSETS_BUILD_DIR)
ifeq ($(VERBOSE),0)
	@echo "    CP $(JS_EXTERNAL_DIR) -> $(WEB_ASSETS_BUILD_DIR)"
endif
	$(QUIET) cp -RP $(JS_EXTERNAL_DIR) $(WEB_ASSETS_BUILD_DIR)

$(WEB_ASSETS_BUILD_DIR)/fonts:
	$(QUIET) mkdir -p $(WEB_ASSETS_BUILD_DIR)
ifeq ($(VERBOSE),0)
	@echo "    CP $(FONTS_EXTERNAL_DIR) -> $(WEB_ASSETS_BUILD_DIR)"
endif
	$(QUIET) cp -RP $(FONTS_EXTERNAL_DIR) $(WEB_ASSETS_BUILD_DIR)

$(WEB_ASSETS_BUILD_DIR)/images:
	$(QUIET) mkdir -p $(WEB_ASSETS_BUILD_DIR)
ifeq ($(VERBOSE),0)
	@echo "    CP $(IMAGES_EXTERNAL_DIR) -> $(WEB_ASSETS_BUILD_DIR)"
endif
	$(QUIET) cp -RP $(IMAGES_EXTERNAL_DIR) $(WEB_ASSETS_BUILD_DIR)

$(WEB_ASSETS_BUILD_DIR)/favicon.ico: $(FAVICON)
	$(QUIET) mkdir -p $(WEB_ASSETS_BUILD_DIR)
ifeq ($(VERBOSE),0)
	@echo "    CP $(FAVICON) -> $(WEB_ASSETS_BUILD_DIR)"
endif
	$(QUIET) cp -P $(FAVICON) $(WEB_ASSETS_BUILD_DIR)

# Special recipe for the proto buffer generated code
# Need to use a dummy file to avoid calling protoc once for each input file.
$(PROTO_DIR)/dummy: $(PROTO_SOURCES) $(TC_PROTOC_EXE)
	$(QUIET) mkdir -p $(PROTO_DIR)
ifeq ($(VERBOSE),0)
	@echo "    PROTOC[CPP] $^"
endif
	$(QUIET) $(TC_PROTOC_RUN) $(PROTOCFLAGS) --cpp_out $(PROTO_DIR) $(PROTO_SOURCES) && touch $@
# The preceding line used $^ instead of $(PROTO_SOURCES) before.
# The touch command was on a separate line, but that caused problems since make ignored the failure of that line and touched the file anyway.

$(PROTO_HEADERS) $(PROTO_CODE): $(PROTO_DIR)/dummy

$(BUILD_DIR)/$(SERVER_EXEC_NAME): $(OBJS) $(BUILD_DIR) $(OBJ_SUPPS)
ifeq ($(VERBOSE),0)
	@echo "    LD $@"
endif
ifeq ($(IGNORE_SOME_ICC_LD_WARNINGS),0)
	$(QUIET) $(RT_CXX) $(RT_LDFLAGS) $(SERVER_EXEC_OBJS) $(STATIC_LIBRARY_PATHS) -o $(BUILD_DIR)/$(SERVER_EXEC_NAME)
else
# The following line runs CXX in linking mode (supplying only the object files and libraries) and then
# pass the output through a filter which filters out bogus (?) icc-related problems.
# FIXME: figure out why we get these problems
	$(QUIET) ($(RT_CXX) $(RT_LDFLAGS) $(SERVER_EXEC_OBJS) $(STATIC_LIBRARY_PATHS) -o $(BUILD_DIR)/$(SERVER_EXEC_NAME) 2>&1 >&3 | (grep -v "warning: relocation refers to discarded section" || true) >&2) 3>&1
endif
ifeq ($(NO_TCMALLOC),0)
	@objdump -T $(BUILD_DIR)/$(SERVER_EXEC_NAME) | c++filt | grep -q 'tcmalloc::\|google_malloc' || \
		(echo "    Failed to link in TCMalloc. Either install it, or make with NO_TCMALLOC=1." && \
		false)
endif



# The unittests use gtest, which uses macros that expand into switch statements which don't contain
# default cases. So we have to remove the -Wswitch-default argument for them.
$(OBJ_DIR)/unittest/%.o: RT_CXXFLAGS:=$(filter-out -Wswitch-default,$(RT_CXXFLAGS))

$(BUILD_DIR)/$(SERVER_UNIT_TEST_NAME): $(OBJS) $(BUILD_DIR) $(OBJ_SUPPS) $(UNIT_STATIC_LIBRARY_PATH)
ifeq ($(VERBOSE),0)
	@echo "    LD $@"
endif
ifeq ($(IGNORE_SOME_ICC_LD_WARNINGS),0)
	$(QUIET) $(RT_CXX) $(RT_LDFLAGS) $(SERVER_UNIT_TEST_OBJS) $(STATIC_LIBRARY_PATHS) $(UNIT_STATIC_LIBRARY_PATH) -o $(BUILD_DIR)/$(SERVER_UNIT_TEST_NAME)
else
# Note: that is the copy of the problem description that we have above in server linking section.
# The following line runs CXX in linking mode (supplying only the object files and libraries) and then
# pass the output through a filter which filters out bogus (?) icc-related problems.
# FIXME: figure out why we get these problems
	$(QUIET) ($(RT_CXX) $(RT_LDFLAGS) $(SERVER_UNIT_TEST_OBJS) $(STATIC_LIBRARY_PATHS) $(UNIT_STATIC_LIBRARY_PATH) -o $(BUILD_DIR)/$(SERVER_UNIT_TEST_NAME) 2>&1 >&3 | (grep -v "warning: relocation refers to discarded section" || true) >&2) 3>&1
endif

$(BUILD_DIR)/$(START_DB_NAME):
	$(QUIET) cp $(SCRIPTS_DIR)/$(START_DB_NAME) $(BUILD_DIR)/$(START_DB_NAME)

$(BUILD_DIR)/$(GDB_FUNCTIONS_NAME):
	$(QUIET) cp $(SCRIPTS_DIR)/$(GDB_FUNCTIONS_NAME) $(BUILD_DIR)/$(GDB_FUNCTIONS_NAME)

# The 'run' and 'gdb' targets build the server, automatically remove old data files, and then start
# it up. The difference is that the 'gdb' target starts it under a debugger. The 're*' targets are
# like the similarly-named targets except that they don't remove old data files.

run: $(BUILD_DIR)/$(SERVER_EXEC_NAME)
	$(QUIET) rm -f $(RUN_FILE)
	$(BUILD_DIR)/$(SERVER_EXEC_NAME) -p $(RUN_PORT) -f $(RUN_FILE) $(RUN_FLAGS)

rerun: $(BUILD_DIR)/$(SERVER_EXEC_NAME)
	$(BUILD_DIR)/$(SERVER_EXEC_NAME) -p $(RUN_PORT) -f $(RUN_FILE) $(RUN_FLAGS)

gdb: $(BUILD_DIR)/$(SERVER_EXEC_NAME)
	$(QUIET) rm -f $(RUN_FILE)
	cgdb --args $(BUILD_DIR)/$(SERVER_EXEC_NAME) -p $(RUN_PORT) -f $(RUN_FILE) $(RUN_FLAGS)

regdb: $(BUILD_DIR)/$(SERVER_EXEC_NAME)
	cgdb --args $(BUILD_DIR)/$(SERVER_EXEC_NAME) -p $(RUN_PORT) -f $(RUN_FILE) $(RUN_FLAGS)

sembuild: clean
	make SEMANTIC_SERIALIZER_CHECK=1 all

valgrind: $(BUILD_DIR)/$(SERVER_EXEC_NAME)
ifeq ($(VALGRIND),0)
	$(error Using the 'valgrind' target doesn't automatically set VALGRIND to 1. Try again with \
'make valgrind VALGRIND=1')
endif
	valgrind $(VALGRIND_FLAGS) $(BUILD_DIR)/$(SERVER_EXEC_NAME) serve --cluster-port $(RUN_PORT)

revalgrind: $(BUILD_DIR)/$(SERVER_EXEC_NAME)
ifeq ($(VALGRIND),0)
	$(error Using the 'revalgrind' target doesn't automatically set VALGRIND to 1. Try again with \
'make valgrind VALGRIND=1')
endif
	valgrind $(VALGRIND_FLAGS) $(BUILD_DIR)/$(SERVER_EXEC_NAME) -p $(RUN_PORT) -f $(RUN_FILE) $(RUN_FLAGS)

ifeq ($(CALLGRIND),0)
callgrind:
	$(error "Using the 'callgrind' target doesn't automatically set CALLGRIND to 1. Try again with \
'make calgrind CALLGRIND=1'")
else
callgrind: $(BUILD_DIR)/$(SERVER_EXEC_NAME)
	$(QUIET) rm -f $(RUN_FILE)
	valgrind --tool=callgrind $(CALLGRIND_FLAGS) $(BUILD_DIR)/$(SERVER_EXEC_NAME) -p $(RUN_PORT) -f $(RUN_FILE) $(RUN_FLAGS)
endif

TAGFLAGS:=-R --c++-kinds=+p --fields=+iaS --extra=+q --langmap="c++:.cc.tcc.hpp"
tags:
	$(QUIET) $(CTAGSPROG) $(TAGFLAGS) -f $(TAGSFILE)

etags:
	$(QUIET) rm -f $(ETAGSFILE)
	$(QUIET) $(ETAGSPROG) $(TAGFLAGS) -f $(ETAGSFILE)

cscope:
	$(QUIET) cscope -bR -f $(CSCOPE_XREF)

analyze: $(SOURCES)
	$(QUIET) clang --analyze $(RT_CXXFLAGS) $(SOURCES)

coffeelint:
	-coffeelint -f ../scripts/coffeelint.json -r ../admin/

style: coffeelint
	$(QUIET) ../scripts/check_style.sh

showdefines:
	$(QUIET) $(RT_CXX) $(RT_CXXFLAGS) -m32 -E -dM - < /dev/null

depclean:
ifeq ($(VERBOSE),0)
	@echo "    RM -f $(BUILD_ROOT_DIR)/*.d"
endif
	$(QUIET) if test -d $(BUILD_ROOT_DIR); then find $(BUILD_ROOT_DIR) -name '*.d' -exec rm {} \; ; fi

clean: clean-drivers
ifeq ($(VERBOSE),0)
	@echo "    RM *~"
	@echo "    RM -r $(BUILD_ROOT_DIR)"
endif
	$(QUIET) find . -name '*~' -exec rm {} \;
	$(QUIET) rm -rf $(BUILD_ROOT_DIR)

clean-drivers:
	$(QUIET) cd ../drivers ; $(MAKE) clean ;

# Directories
$(BUILD_DIR):
	$(QUIET) mkdir -p $(BUILD_DIR)

# Object files

# Proto buffers object files
# This is hacky, as the following rule is just a duplicate of the rule for our own sources
$(OBJ_DIR)/%.pb.o:  $(PROTO_DIR)/%.pb.cc $(MAKEFILE_DEPENDENCY) $(PROTO_HEADERS)
	$(QUIET) mkdir -p $(dir $@)
ifeq ($(VERBOSE),0)
	@echo "    CC $< -o $@"
endif
	$(QUIET) $(RT_CXX) $(RT_CXXFLAGS) -c -o $@ $<

$(OBJ_DIR)/%.o: $(SOURCE_DIR)/%.cc $(MAKEFILE_DEPENDENCY) $(V8_DEP)
	$(QUIET) mkdir -p $(dir $@)
ifeq ($(VERBOSE),0)
	@echo "    CC $< -o $@"
endif
	$(QUIET) $(RT_CXX) $(RT_CXXFLAGS) -c -o $@ $<

# Dependencies
$(DEP_DIR)/%.d: $(SOURCE_DIR)/%.cc $(PROTO_HEADERS) $(V8_DEP)
ifeq ($(VERBOSE),0)
	@echo "    DEP $@"
endif
	$(QUIET) mkdir -p $(dir $@)
	$(QUIET) $(RT_CXX) $(RT_CXXFLAGS) -M -MQ $(OBJ_DIR)/$*.o -MQ $@ $< > $@ || ( echo "      Build failure." ; rm $@ ; false ; )

# Without this, the proto headers get generated to build the .d files, then are removed as
# intermediate files; then the .d files are read in, and some depend on the proto headers, so they
# get remade. This is redundant work. Also, it appears to cause nondeterministic races - possibly a
# bug in GNU Make, possibly a bug in our Makefile.
.SECONDARY: $(PROTO_HEADERS)

NO_DEPS_TARGETS:=clean depclean tags etags analyze cscope style web-assets build-deb-src-control build-deb-support $(WEB_ASSETS_BUILD_DIR)/cluster-min.js $(WEB_ASSETS_BUILD_DIR)/cluster.css $(WEB_ASSETS_BUILD_DIR)/index.html $(WEB_ASSETS_BUILD_DIR)/js $(WEB_ASSETS_BUILD_DIR)/fonts $(WEB_ASSETS_BUILD_DIR)/images $(WEB_ASSETS_BUILD_DIR)/favicon.ico $(WEB_ASSETS_BUILD_DIR)/js/rethinkdb.js $(WEB_ASSETS_OBJ_DIR)/cluster-min.concat.coffee $(COFFEE_SOURCES) $(PROTO_DIR)/dummy $(PROTO_SOURCES) $(PROTO_HEADERS) $(PROTO_CODE) $(PROTO_DIR)/dummy $(OPROF_TARGETS) $(TC_LESSC_INT_EXE) $(TC_COFFEE_INT_EXE) $(TC_HANDLEBARS_INT_EXE) $(SUPPORT_DIR) $(V8_SRC_DIR) $(V8_DIR) $(V8_LIB) $(NODE_SRC_DIR) $(NODE_DIR) $(TC_NODE_INT_EXE) $(TC_NPM_INT_EXE) $(PROTOC_SRC_DIR) $(PROTOC_DIR) $(TC_PROTOC_INT_EXE) $(GPERFTOOLS_SRC_DIR) $(GPERFTOOLS_DIR) $(LIBUNWIND_SRC_DIR) $(LIBUNWIND_DIR) $(TCMALLOC_MINIMAL_INT_LIB)
# Include the dependencies into the makefile so that they take effect
ifneq (,$(if $(MAKECMDGOALS),$(filter-out $(NO_DEPS_TARGETS),$(MAKECMDGOALS)),non-empty-placeholder))
-include $(DEPS)
endif

# JavaScript tools from node.js

# Note that this assumes that its locations match those earlier in the Makefile. If you change TC_LESSC_EXE, you probably ought to change these as well .

$(TC_LESSC_INT_EXE): $(TC_NPM_EXE)
ifeq ($(FETCH_INTERNAL_TOOLS),1)
# ifeq ($(shell npm list --global --parseable | grep '\/less$$'),)
# We must do this either way now.
	$(QUIET) if [ ! -e $(SUPPORT_DIR) ] ; then mkdir -p $(SUPPORT_DIR) ; fi ;
	$(QUIET) if [ -d $(SUPPORT_DIR) ] && [ ! -e $(SUPPORT_DIR)/toolchain ] ; then mkdir -p $(SUPPORT_DIR)/toolchain ; fi ;
	@echo "    NPM-I coffee-script"
	$(QUIET) cd $(SUPPORT_DIR)/toolchain ; $(TC_NPM_EXE) install less ;
# endif
else
	@ if [ ! -e $(TC_LESSC_INT_EXE) ] ; then echo "    ERROR: Internal lessc is necessary but not present, and FETCH_INTERNAL_TOOLS != 1." ; false ; fi ;
endif

$(TC_COFFEE_INT_EXE): $(TC_NPM_EXE)
ifeq ($(FETCH_INTERNAL_TOOLS),1)
# ifeq ($(shell npm list --global --parseable | grep '\/coffee-script$$'),)
	$(QUIET) if [ ! -e $(SUPPORT_DIR) ] ; then mkdir -p $(SUPPORT_DIR) ; fi ;
	$(QUIET) if [ -d $(SUPPORT_DIR) ] && [ ! -e $(SUPPORT_DIR)/toolchain ] ; then mkdir -p $(SUPPORT_DIR)/toolchain ; fi ;
	@echo "    NPM-I coffee-script"
	$(QUIET) cd $(SUPPORT_DIR)/toolchain ; $(TC_NPM_EXE) install coffee-script ;
# endif
else
	@ if [ ! -e $(TC_COFFEE_INT_EXE) ] ; then echo "    ERROR: Internal coffee-script is necessary but not present, and FETCH_INTERNAL_TOOLS != 1." ; false ; fi ;
endif

$(TC_HANDLEBARS_INT_EXE): $(TC_NPM_EXE)
ifeq ($(FETCH_INTERNAL_TOOLS),1)
# ifeq ($(shell npm list --global --parseable | grep '\/handlebars$$'),)
	$(QUIET) if [ ! -e $(SUPPORT_DIR) ] ; then mkdir -p $(SUPPORT_DIR) ; fi ;
	$(QUIET) if [ -d $(SUPPORT_DIR) ] && [ ! -e $(SUPPORT_DIR)/toolchain ] ; then mkdir -p $(SUPPORT_DIR)/toolchain ; fi ;
	@echo "    NPM-I handlebars"
	$(QUIET) cd $(SUPPORT_DIR)/toolchain ; $(TC_NPM_EXE) install handlebars ;
# endif
else
	@ if [ ! -e $(TC_HANDLEBARS_INT_EXE) ] ; then echo "    ERROR: Internal handlebars is necessary but not present, and FETCH_INTERNAL_TOOLS != 1." ; false ; fi ;
endif

$(SUPPORT_DIR):
# We need to stop using this. The time-stamp causes other things to rebuild.
	$(QUIET) mkdir -p $(SUPPORT_DIR) ;

$(V8_SRC_DIR):
ifeq ($(FETCH_INTERNAL_TOOLS),1)
	$(QUIET) if [ ! -e $(SUPPORT_DIR)/src ] ; then mkdir -p $(SUPPORT_DIR)/src ; fi ;
	@echo "    SVN-CO V8"
	$(QUIET) cd ../support/src && svn checkout http://v8.googlecode.com/svn/trunk/ v8 && cd v8 && make dependencies ;
else
	@ if [ ! -e $(V8_SRC_DIR) ] ; then echo "    ERROR: Internal V8 is necessary but not not present, and FETCH_INTERNAL_TOOLS != 1." ; false ; fi ;
endif

$(V8_DIR): $(V8_SRC_DIR)
	$(QUIET) if [ ! -e $(SUPPORT_DIR)/build ] ; then mkdir -p $(SUPPORT_DIR)/build ; fi ;
	$(QUIET) cd ../support && rm -rf build/v8 && cp -pRP src/v8 build/ ;

$(V8_LIB): $(V8_DIR)
	$(QUIET) cd $(V8_DIR) && make prefix=$(SUPPORT_DIR_ABS)/usr DESTDIR=/ native && find ./ -iname "*.o" | grep -v '\/preparser_lib\/' | xargs ar cqs libv8.a ;

$(NODE_SRC_DIR):
	$(QUIET) if [ ! -e $(SUPPORT_DIR)/src ] ; then mkdir -p $(SUPPORT_DIR)/src ; fi ;
ifeq ($(FETCH_INTERNAL_TOOLS),1)
	@echo "    WGET NODE"
	$(QUIET) cd ../support/src && wget http://nodejs.org/dist/v0.8.11/node-v0.8.11.tar.gz && tar -xzf node-v0.8.11.tar.gz && rm -rf node && mv node-v0.8.11 node && rm node-v0.8.11.tar.gz ;
else
	@ if [ ! -e $(NODE_SRC_DIR) ] ; then echo "    ERROR: Internal node.js is necessary but not not present, and FETCH_INTERNAL_TOOLS != 1." ; false ; fi ;
endif

$(NODE_DIR): $(NODE_SRC_DIR)
	$(QUIET) if [ ! -e $(SUPPORT_DIR)/build ] ; then mkdir -p $(SUPPORT_DIR)/build ; fi ;
	$(QUIET) cd ../support && rm -rf build/node && cp -pRP src/node build/ ;

$(TC_NPM_INT_EXE): $(TC_NODE_INT_EXE)

$(TC_NODE_INT_EXE): $(NODE_DIR)
# NOTE: MAKEFLAGS pass through to chained makes, so it is necessary to over-ride those flags that one wishes not to pass through. Scrubbing all flags and environment variables is not a solution since we want to pass through things like LD_LIBRARY_PATH and PATH and such.
	( unset prefix && unset PREFIX && unset DESTDIR && unset MAKEFLAGS && unset MFLAGS && cd $(NODE_DIR) && ./configure --prefix=$(SUPPORT_DIR_ABS)/usr && $(MAKE) prefix=$(SUPPORT_DIR_ABS)/usr DESTDIR=/ && $(MAKE) install prefix=$(SUPPORT_DIR_ABS)/usr DESTDIR=/ ; )

$(PROTOC_SRC_DIR):
	$(QUIET) if [ ! -e $(SUPPORT_DIR)/src ] ; then mkdir -p $(SUPPORT_DIR)/src ; fi ;
ifeq ($(FETCH_INTERNAL_TOOLS),1)
	@echo "    WGET PROTOC"
	$(QUIET) cd ../support/src && wget http://protobuf.googlecode.com/files/protobuf-2.4.1.tar.bz2 && tar -xjf protobuf-2.4.1.tar.bz2 && rm -rf protobuf && mv protobuf-2.4.1 protobuf && rm protobuf-2.4.1.tar.bz2 ;
else
	@ if [ ! -e $(PROTOC_SRC_DIR) ] ; then echo "    ERROR: Internal protoc is necessary but not not present, and FETCH_INTERNAL_TOOLS != 1." ; false ; fi ;
endif

$(PROTOC_DIR): $(PROTOC_SRC_DIR)
	$(QUIET) if [ ! -e $(SUPPORT_DIR)/build ] ; then mkdir -p $(SUPPORT_DIR)/build ; fi ;
	$(QUIET) cd ../support && rm -rf build/protobuf && cp -pRP src/protobuf build/ ;

$(TC_PROTOC_INT_EXE): $(PROTOC_DIR)
# NOTE: MAKEFLAGS pass through to chained makes, so it is necessary to over-ride those flags that one wishes not to pass through. Scrubbing all flags and environment variables is not a solution since we want to pass through things like LD_LIBRARY_PATH and PATH and such.
	cd $(PROTOC_DIR) && ./configure --prefix=$(SUPPORT_DIR_ABS)/usr && $(MAKE) PREFIX=$(SUPPORT_DIR_ABS)/usr prefix=$(SUPPORT_DIR_ABS)/usr DESTDIR=/ && $(MAKE) install PREFIX=$(SUPPORT_DIR_ABS)/usr prefix=$(SUPPORT_DIR_ABS)/usr DESTDIR=/ ;

$(GPERFTOOLS_SRC_DIR):
	$(QUIET) if [ ! -e $(SUPPORT_DIR)/src ] ; then mkdir -p $(SUPPORT_DIR)/src ; fi ;
ifeq ($(FETCH_INTERNAL_TOOLS),1)
	@echo "    WGET GPERFTOOLS"
	$(QUIET) cd ../support/src && wget http://gperftools.googlecode.com/files/gperftools-2.0.tar.gz && tar -xzf gperftools-2.0.tar.gz && rm -rf gperftools && mv gperftools-2.0 gperftools && rm gperftools-2.0.tar.gz ;
else
	@ if [ ! -e $(GPERFTOOLS_SRC_DIR) ] ; then echo "    ERROR: Internal gperftools is necessary but not not present, and FETCH_INTERNAL_TOOLS != 1." ; false ; fi ;
endif

$(GPERFTOOLS_DIR): $(GPERFTOOLS_SRC_DIR)
	$(QUIET) if [ ! -e $(SUPPORT_DIR)/build ] ; then mkdir -p $(SUPPORT_DIR)/build ; fi ;
	$(QUIET) cd ../support && rm -rf build/gperftools && cp -pRP src/gperftools build/ ;

$(LIBUNWIND_SRC_DIR):
	$(QUIET) if [ ! -e $(SUPPORT_DIR)/src ] ; then mkdir -p $(SUPPORT_DIR)/src ; fi ;
ifeq ($(FETCH_INTERNAL_TOOLS),1)
	@echo "    WGET LIBUNWIND"
	$(QUIET) cd ../support/src && wget http://download.savannah.gnu.org/releases/libunwind/libunwind-1.1.tar.gz && tar -xzf libunwind-1.1.tar.gz && rm -rf libunwind && mv libunwind-1.1 libunwind && rm libunwind-1.1.tar.gz ;
else
	@ if [ ! -e $(LIBUNWIND_SRC_DIR) ] ; then echo "    ERROR: Internal libunwind is necessary but not not present, and FETCH_INTERNAL_TOOLS != 1." ; false ; fi ;
endif

$(LIBUNWIND_DIR): $(LIBUNWIND_SRC_DIR)
	$(QUIET) if [ ! -e $(SUPPORT_DIR)/build ] ; then mkdir -p $(SUPPORT_DIR)/build ; fi ;
	$(QUIET) cd ../support && rm -rf build/libunwind && cp -pRP src/libunwind build/ ;

$(TCMALLOC_MINIMAL_INT_LIB): $(LIBUNWIND_DIR) $(GPERFTOOLS_DIR)
	$(QUIET) cd ../support/build && rm -f native_list.txt semistaged_list.txt staged_list.txt boost_list.txt post_boost_list.txt && touch native_list.txt semistaged_list.txt staged_list.txt boost_list.txt post_boost_list.txt && echo libunwind >> semistaged_list.txt && echo gperftools >> semistaged_list.txt && cp -pRP $(COLONIZE_SCRIPT_ABS) ./ && ( unset PREFIX && unset prefix && unset MAKEFLAGS && unset MFLAGS && unset DESTDIR && bash ./colonize.sh ; )
<|MERGE_RESOLUTION|>--- conflicted
+++ resolved
@@ -840,11 +840,7 @@
 
 $(UNIT_STATIC_LIBRARY_PATH):
 	@echo "    GTEST"
-<<<<<<< HEAD
-	$(QUIET) cd $(EXTERNAL_DIR)/gtest-1.6.0/make && make gtest.a
-=======
 	$(QUIET) cd $(EXTERNAL_DIR)/gtest-1.6.0/make && $(MAKE) gtest.a
->>>>>>> 11c230c3
 
 # Packaging
 ifeq ($(PACKAGING),1)
