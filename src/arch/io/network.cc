// Copyright 2010-2013 RethinkDB, all rights reserved.
#include "arch/io/network.hpp"

#include <arpa/inet.h>
#include <errno.h>
#include <fcntl.h>
#include <net/if.h>
#include <netdb.h>
#include <netinet/tcp.h>
#include <string.h>
#include <sys/ioctl.h>
#include <sys/socket.h>
#include <sys/types.h>

#include "utils.hpp"
#include <boost/bind.hpp>

#include "arch/runtime/runtime.hpp"
#include "arch/runtime/thread_pool.hpp"
#include "arch/timing.hpp"
#include "arch/types.hpp"
#include "concurrency/auto_drainer.hpp"
#include "concurrency/wait_any.hpp"
#include "containers/printf_buffer.hpp"
#include "logger.hpp"
#include "perfmon/perfmon.hpp"

/* Network connection object */

linux_tcp_conn_t::linux_tcp_conn_t(const ip_address_t &host, int port, signal_t *interruptor, int local_port) THROWS_ONLY(connect_failed_exc_t, interrupted_exc_t) :
        write_perfmon(NULL),
        sock(socket(AF_INET, SOCK_STREAM, 0)),
        event_watcher(new linux_event_watcher_t(sock.get(), this)),
        read_in_progress(false), write_in_progress(false),
        write_handler(this),
        write_queue_limiter(WRITE_QUEUE_MAX_SIZE),
        write_coro_pool(1, &write_queue, &write_handler),
        current_write_buffer(get_write_buffer()),
        drainer(new auto_drainer_t) {

    struct sockaddr_in addr;
    if (local_port != 0) {
        // Set the socket to reusable so we don't block out other sockets from this port
        int reuse = 1;
        if (setsockopt(sock.get(), SOL_SOCKET, SO_REUSEADDR, &reuse, sizeof(reuse)) != 0)
            logWRN("Failed to set socket reuse to true: %s", errno_string(errno).c_str());
        addr.sin_family = AF_INET;
        addr.sin_port = htons(local_port);
        addr.sin_addr.s_addr = INADDR_ANY;
        bzero(addr.sin_zero, sizeof(addr.sin_zero));
        if (bind(sock.get(), reinterpret_cast<struct sockaddr*>(&addr), sizeof(addr)) != 0)
            logWRN("Failed to bind to local port %d: %s", local_port, errno_string(errno).c_str());
    }

    addr.sin_family = AF_INET;
    addr.sin_port = htons(port);
    addr.sin_addr = host.get_addr();
    bzero(addr.sin_zero, sizeof(addr.sin_zero));

    guarantee_err(fcntl(sock.get(), F_SETFL, O_NONBLOCK) == 0, "Could not make socket non-blocking");

    int res;
    do {
        res  = connect(sock.get(), reinterpret_cast<struct sockaddr*>(&addr), sizeof(addr));
    } while (res == -1 && errno == EINTR);

    if (res != 0) {
        if (errno == EINPROGRESS) {
            linux_event_watcher_t::watch_t watch(event_watcher.get(), poll_event_out);
            wait_interruptible(&watch, interruptor);
            int error;
            socklen_t error_size = sizeof(error);
            int getsockoptres = getsockopt(sock.get(), SOL_SOCKET, SO_ERROR, &error, &error_size);
            if (getsockoptres != 0) {
                throw linux_tcp_conn_t::connect_failed_exc_t(error);
            }
            if (error != 0) {
                throw linux_tcp_conn_t::connect_failed_exc_t(error);
            }
        } else {
            throw linux_tcp_conn_t::connect_failed_exc_t(errno);
        }
    }
}

linux_tcp_conn_t::linux_tcp_conn_t(fd_t s) :
    write_perfmon(NULL),
    sock(s),
    event_watcher(new linux_event_watcher_t(sock.get(), this)),
    read_in_progress(false), write_in_progress(false),
    write_handler(this),
    write_queue_limiter(WRITE_QUEUE_MAX_SIZE),
    write_coro_pool(1, &write_queue, &write_handler),
    current_write_buffer(get_write_buffer()),
    drainer(new auto_drainer_t)
{
    rassert(sock.get() != INVALID_FD);

    int res = fcntl(sock.get(), F_SETFL, O_NONBLOCK);
    guarantee_err(res == 0, "Could not make socket non-blocking");
}

linux_tcp_conn_t::write_buffer_t * linux_tcp_conn_t::get_write_buffer() {
    write_buffer_t *buffer;

    if (unused_write_buffers.empty()) {
        buffer = new write_buffer_t;
    } else {
        buffer = unused_write_buffers.head();
        unused_write_buffers.pop_front();
    }
    buffer->size = 0;
    return buffer;
}

linux_tcp_conn_t::write_queue_op_t * linux_tcp_conn_t::get_write_queue_op() {
    write_queue_op_t *op;

    if (unused_write_queue_ops.empty()) {
        op = new write_queue_op_t;
    } else {
        op = unused_write_queue_ops.head();
        unused_write_queue_ops.pop_front();
    }
    return op;
}

void linux_tcp_conn_t::release_write_buffer(write_buffer_t *buffer) {
    unused_write_buffers.push_front(buffer);
}

void linux_tcp_conn_t::release_write_queue_op(write_queue_op_t *op) {
    op->keepalive = auto_drainer_t::lock_t();
    unused_write_queue_ops.push_front(op);
}

size_t linux_tcp_conn_t::read_internal(void *buffer, size_t size) THROWS_ONLY(tcp_conn_read_closed_exc_t) {
    assert_thread();
    rassert(!read_closed.is_pulsed());

    while (true) {
        ssize_t res = ::read(sock.get(), buffer, size);

        if (res == -1 && (errno == EAGAIN || errno == EWOULDBLOCK)) {
            /* There's no data available right now, so we must wait for a notification from the
            epoll queue, or for an order to shut down. */

            linux_event_watcher_t::watch_t watch(event_watcher.get(), poll_event_in);
            wait_any_t waiter(&watch, &read_closed);
            waiter.wait_lazily_unordered();

            if (read_closed.is_pulsed()) {
                /* We were closed for whatever reason. Something else has already called
                on_shutdown_read(). In fact, we were probably signalled by on_shutdown_read(). */
                throw tcp_conn_read_closed_exc_t();
            }

            /* Go around the loop and try to read again */

        } else if (res == 0 || (res == -1 && (errno == ECONNRESET || errno == ENOTCONN))) {
            /* We were closed. This is the first notification that the kernel has given us, so we
            must call on_shutdown_read(). */
            on_shutdown_read();
            throw tcp_conn_read_closed_exc_t();

        } else if (res == -1) {
            /* Unknown error. This is not expected, but it will probably happen sometime so we
            shouldn't crash. */
            logERR("Could not read from socket: %s", errno_string(errno).c_str());
            on_shutdown_read();
            throw tcp_conn_read_closed_exc_t();

        } else {
            /* We read some data, whooo */
            return res;
        }
    }
}

size_t linux_tcp_conn_t::read_some(void *buf, size_t size, signal_t *closer) THROWS_ONLY(tcp_conn_read_closed_exc_t) {
    rassert(size > 0);
    read_op_wrapper_t sentry(this, closer);

    if (read_buffer.size()) {
        /* Return the data from the peek buffer */
        size_t read_buffer_bytes = std::min(read_buffer.size(), size);
        memcpy(buf, read_buffer.data(), read_buffer_bytes);
        read_buffer.erase(read_buffer.begin(), read_buffer.begin() + read_buffer_bytes);
        return read_buffer_bytes;
    } else {
        /* Go to the kernel _once_. */
        return read_internal(buf, size);
    }
}

void linux_tcp_conn_t::read(void *buf, size_t size, signal_t *closer) THROWS_ONLY(tcp_conn_read_closed_exc_t) {
    read_op_wrapper_t sentry(this, closer);

    /* First, consume any data in the peek buffer */
    int read_buffer_bytes = std::min(read_buffer.size(), size);
    memcpy(buf, read_buffer.data(), read_buffer_bytes);
    read_buffer.erase(read_buffer.begin(), read_buffer.begin() + read_buffer_bytes);
    buf = reinterpret_cast<void *>(reinterpret_cast<char *>(buf) + read_buffer_bytes);
    size -= read_buffer_bytes;

    /* Now go to the kernel for any more data that we need */
    while (size > 0) {
        size_t delta = read_internal(buf, size);
        rassert(delta <= size);
        buf = reinterpret_cast<void *>(reinterpret_cast<char *>(buf) + delta);
        size -= delta;
    }
}

void linux_tcp_conn_t::read_more_buffered(signal_t *closer) THROWS_ONLY(tcp_conn_read_closed_exc_t) {
    read_op_wrapper_t sentry(this, closer);

    size_t old_size = read_buffer.size();
    read_buffer.resize(old_size + IO_BUFFER_SIZE);
    size_t delta = read_internal(read_buffer.data() + old_size, IO_BUFFER_SIZE);

    read_buffer.resize(old_size + delta);
}

const_charslice linux_tcp_conn_t::peek() const THROWS_ONLY(tcp_conn_read_closed_exc_t) {
    assert_thread();
    rassert(!read_in_progress);   // Is there a read already in progress?
    if (read_closed.is_pulsed()) throw tcp_conn_read_closed_exc_t();

    return const_charslice(read_buffer.data(), read_buffer.data() + read_buffer.size());
}

const_charslice linux_tcp_conn_t::peek(size_t size, signal_t *closer) THROWS_ONLY(tcp_conn_read_closed_exc_t) {
    while (read_buffer.size() < size) {
        read_more_buffered(closer);
    }
    return const_charslice(read_buffer.data(), read_buffer.data() + size);
}

void linux_tcp_conn_t::pop(size_t len, signal_t *closer) THROWS_ONLY(tcp_conn_read_closed_exc_t) {
    assert_thread();
    rassert(!read_in_progress);
    if (read_closed.is_pulsed()) throw tcp_conn_read_closed_exc_t();

    peek(len, closer);
    read_buffer.erase(read_buffer.begin(), read_buffer.begin() + len);  // INEFFICIENT
}

void linux_tcp_conn_t::shutdown_read() {
<<<<<<< HEAD
    debugf("calling shutdown SHUT_RD\n");
=======
    // debugf("calling shutdown SHUT_RD\n");
>>>>>>> 900e6390
    assert_thread();
    int res = ::shutdown(sock.get(), SHUT_RD);
    if (res != 0 && errno != ENOTCONN) {
        logERR("Could not shutdown socket for reading: %s", errno_string(errno).c_str());
    }
    on_shutdown_read();
}

void linux_tcp_conn_t::on_shutdown_read() {
    assert_thread();
    rassert(!read_closed.is_pulsed());
    read_closed.pulse();
}

bool linux_tcp_conn_t::is_read_open() {
    assert_thread();
    return !read_closed.is_pulsed();
}

linux_tcp_conn_t::write_handler_t::write_handler_t(linux_tcp_conn_t *_parent) :
    parent(_parent)
{ }

void linux_tcp_conn_t::write_handler_t::coro_pool_callback(write_queue_op_t *operation, UNUSED signal_t *interruptor) {
    if (operation->buffer != NULL) {
        parent->perform_write(operation->buffer, operation->size);
        if (operation->dealloc != NULL) {
            parent->release_write_buffer(operation->dealloc);
            parent->write_queue_limiter.unlock(operation->size);
        }
    }

    if (operation->cond != NULL) {
        operation->cond->pulse();
    }
    if (operation->dealloc != NULL) {
        parent->release_write_queue_op(operation);
    }
}

void linux_tcp_conn_t::internal_flush_write_buffer() {
    write_queue_op_t *op = get_write_queue_op();
    assert_thread();
    rassert(write_in_progress);

    /* Swap in a new write buffer, and set up the old write buffer to be
    released once the write is over. */
    op->buffer = current_write_buffer->buffer;
    op->size = current_write_buffer->size;
    op->dealloc = current_write_buffer.release();
    op->cond = NULL;
    op->keepalive = auto_drainer_t::lock_t(drainer.get());
    current_write_buffer.init(get_write_buffer());

    /* Acquire the write semaphore so the write queue doesn't get too long
    to be released once the write is completed by the coroutine pool */
    rassert(op->size <= WRITE_CHUNK_SIZE);
    rassert(WRITE_CHUNK_SIZE < WRITE_QUEUE_MAX_SIZE);
    write_queue_limiter.co_lock(op->size);

    write_queue.push(op);
}

void linux_tcp_conn_t::perform_write(const void *buf, size_t size) {
    assert_thread();

    if (write_closed.is_pulsed()) {
        /* The write end of the connection was closed, but there are still
        operations in the write queue; we are one of those operations. Just
        don't do anything. */
        return;
    }

    while (size > 0) {
        ssize_t res = ::write(sock.get(), buf, size);

        if (res == -1 && (errno == EAGAIN || errno == EWOULDBLOCK)) {
            /* Wait for a notification from the event queue, or for an order to
            shut down */
            linux_event_watcher_t::watch_t watch(event_watcher.get(), poll_event_out);
            wait_any_t waiter(&watch, &write_closed);
            waiter.wait_lazily_unordered();

            if (write_closed.is_pulsed()) {
                /* We were closed for whatever reason. Whatever signalled us has already called
                   on_shutdown_write(). */
                break;
            }

            /* Go around the loop and try to write again */

        } else if (res == -1 && (errno == EPIPE || errno == ENOTCONN || errno == EHOSTUNREACH ||
                                 errno == ENETDOWN || errno == EHOSTDOWN || errno == ECONNRESET)) {
            /* These errors are expected to happen at some point in practice */
            on_shutdown_write();
            break;

        } else if (res == -1) {
            /* In theory this should never happen, but it probably will. So we write a log message
               and then shut down normally. */
            logERR("Could not write to socket: %s", errno_string(errno).c_str());
            on_shutdown_write();
            break;

        } else if (res == 0) {
            /* This should never happen either, but it's better to write an error message than to
               crash completely. */
            logERR("Didn't expect write() to return 0.");
            on_shutdown_write();
            break;

        } else {
            rassert(res <= static_cast<ssize_t>(size));
            buf = reinterpret_cast<const void *>(reinterpret_cast<const char *>(buf) + res);
            size -= res;
            if (write_perfmon) write_perfmon->record(res);
        }
    }
}

void linux_tcp_conn_t::write(const void *buf, size_t size, signal_t *closer) THROWS_ONLY(tcp_conn_write_closed_exc_t) {
    write_op_wrapper_t sentry(this, closer);

    write_queue_op_t op;
    cond_t to_signal_when_done;

    /* Flush out any data that's been buffered, so that things don't get out of order */
    if (current_write_buffer->size > 0) internal_flush_write_buffer();

    /* Don't bother acquiring the write semaphore because we're going to block
    until the write is done anyway */

    /* Enqueue the write so it will happen eventually */
    op.buffer = buf;
    op.size = size;
    op.dealloc = NULL;
    op.cond = &to_signal_when_done;
    write_queue.push(&op);

    /* Wait for the write to be done. If the write half of the network connection
    is closed before or during our write, then `perform_write()` will turn into a
    no-op, so the cond will still get pulsed. */
    to_signal_when_done.wait();

    if (write_closed.is_pulsed()) throw tcp_conn_write_closed_exc_t();
}

void linux_tcp_conn_t::write_buffered(const void *vbuf, size_t size, signal_t *closer) THROWS_ONLY(tcp_conn_write_closed_exc_t) {
    write_op_wrapper_t sentry(this, closer);

    /* Convert to `char` for ease of pointer arithmetic */
    const char *buf = reinterpret_cast<const char *>(vbuf);

    while (size > 0) {
        /* Insert the largest chunk that fits in this block */
        size_t chunk = std::min(size, WRITE_CHUNK_SIZE - current_write_buffer->size);

        memcpy(current_write_buffer->buffer + current_write_buffer->size, buf, chunk);
        current_write_buffer->size += chunk;

        rassert(current_write_buffer->size <= WRITE_CHUNK_SIZE);
        if (current_write_buffer->size == WRITE_CHUNK_SIZE) internal_flush_write_buffer();

        buf += chunk;
        size -= chunk;
    }

    if (write_closed.is_pulsed()) throw tcp_conn_write_closed_exc_t();
}

void linux_tcp_conn_t::writef(signal_t *closer, const char *format, ...) THROWS_ONLY(tcp_conn_write_closed_exc_t) {
    va_list ap;
    va_start(ap, format);

    printf_buffer_t<1000> b(ap, format);
    write(b.data(), b.size(), closer);

    va_end(ap);
}

void linux_tcp_conn_t::flush_buffer(signal_t *closer) THROWS_ONLY(tcp_conn_write_closed_exc_t) {
    write_op_wrapper_t sentry(this, closer);

    /* Flush the write buffer; it might be half-full. */
    if (current_write_buffer->size > 0) internal_flush_write_buffer();

    /* Wait until we know that the write buffer has gone out over the network.
    If the write half of the connection is closed, then the call to
    `perform_write()` that `internal_flush_write_buffer()` will turn into a no-op,
    but the queue will continue to be pumped and so our cond will still get
    pulsed. */
    write_queue_op_t op;
    cond_t to_signal_when_done;
    op.buffer = NULL;
    op.dealloc = NULL;
    op.cond = &to_signal_when_done;
    write_queue.push(&op);
    to_signal_when_done.wait();

    if (write_closed.is_pulsed()) throw tcp_conn_write_closed_exc_t();
}

void linux_tcp_conn_t::flush_buffer_eventually(signal_t *closer) THROWS_ONLY(tcp_conn_write_closed_exc_t) {
    write_op_wrapper_t sentry(this, closer);

    /* Flush the write buffer; it might be half-full. */
    if (current_write_buffer->size > 0) internal_flush_write_buffer();

    if (write_closed.is_pulsed()) throw tcp_conn_write_closed_exc_t();
}

void linux_tcp_conn_t::shutdown_write() {
    assert_thread();
<<<<<<< HEAD
    debugf("calling shutdown SHUT_WR\n");
=======
    // debugf("calling shutdown SHUT_WR\n");
>>>>>>> 900e6390

    int res = ::shutdown(sock.get(), SHUT_WR);
    if (res != 0 && errno != ENOTCONN) {
        logERR("Could not shutdown socket for writing: %s", errno_string(errno).c_str());
    }

    on_shutdown_write();
}

void linux_tcp_conn_t::on_shutdown_write() {
    assert_thread();
    rassert(!write_closed.is_pulsed());
    write_closed.pulse();

    /* We don't flush out the write queue or stop the write coro pool explicitly.
    But by pulsing `write_closed`, we turn all `perform_write()` operations into
    no-ops, so in practice the write queue empties. */
}

bool linux_tcp_conn_t::is_write_open() {
    assert_thread();
    return !write_closed.is_pulsed();
}

linux_tcp_conn_t::~linux_tcp_conn_t() THROWS_NOTHING {
    assert_thread();

    if (is_read_open()) shutdown_read();
    if (is_write_open()) shutdown_write();
}

void linux_tcp_conn_t::rethread(int new_thread) {
    if (home_thread() == get_thread_id() && new_thread == INVALID_THREAD) {
        rassert(!read_in_progress);
        rassert(!write_in_progress);
        rassert(event_watcher.has());
        event_watcher.reset();

    } else if (home_thread() == INVALID_THREAD && new_thread == get_thread_id()) {
        rassert(!event_watcher.has());
        event_watcher.init(new linux_event_watcher_t(sock.get(), this));

    } else {
        crash("linux_tcp_conn_t can be rethread()ed from no thread to the current thread or "
            "from the current thread to no thread, but no other combination is legal. The "
            "current thread is %d; the old thread is %d; the new thread is %d.\n",
            get_thread_id(), home_thread(), new_thread);
    }

    real_home_thread = new_thread;

    read_closed.rethread(new_thread);
    write_closed.rethread(new_thread);
    write_coro_pool.rethread(new_thread);
}

int linux_tcp_conn_t::getsockname(ip_address_t *ip) {
    struct sockaddr_in addr;
    socklen_t len = sizeof(addr);
    int res = ::getsockname(sock.get(), reinterpret_cast<struct sockaddr*>(&addr), &len);
    if (!res) ip->set_addr(addr.sin_addr);
    return res;
}

int linux_tcp_conn_t::getpeername(ip_address_t *ip) {
    struct sockaddr_in addr;
    socklen_t len = sizeof(addr);
    int res = ::getpeername(sock.get(), reinterpret_cast<struct sockaddr*>(&addr), &len);
    if (!res) ip->set_addr(addr.sin_addr);
    return res;
}

void linux_tcp_conn_t::on_event(int events) {
    assert_thread();

<<<<<<< HEAD
    debugf("tcp conn events %d\n", events);
=======
    // debugf("tcp conn events %d\n", events);
>>>>>>> 900e6390

    /* This is called by linux_event_watcher_t when error events occur. Ordinary
    poll_event_in/poll_event_out events are not sent through this function. */

    bool reading = event_watcher->is_watching(poll_event_in);
    bool writing = event_watcher->is_watching(poll_event_out);

    /* Nobody seems to understand this particular bit of code. */

    if (events == (poll_event_err | poll_event_hup) || events == poll_event_hup) {
        /* HEY: What's the significance of these 'if' statements? Do they actually make
        any sense? Why don't we just close both halves of the socket? */

        if (writing) {
<<<<<<< HEAD
            debugf("Writing\n");
=======
            // debugf("Writing\n");
>>>>>>> 900e6390
            /* We get this when the socket is closed but there is still data we are trying to send.
            For example, it can sometimes be reproduced by sending "nonsense\r\n" and then sending
            "set [key] 0 0 [length] noreply\r\n[value]\r\n" a hundred times then immediately closing
            the socket.

            I speculate that the "error" part comes from the fact that there is undelivered data
            in the socket send buffer, and the "hup" part comes from the fact that the remote end
            has hung up.

            The same can happen for reads, see next case. */

            if (is_write_open()) {
<<<<<<< HEAD
                debugf("is_write_open is true, shutdown write.\n");
=======
                // debugf("is_write_open is true, shutdown write.\n");
>>>>>>> 900e6390
                on_shutdown_write();
            }
        }

        if (reading) {
<<<<<<< HEAD
            debugf("Reading\n");
            /* See description for write case above */
            if (is_read_open()) {
                debugf("is_read_open is true, shutdown read.\n");
=======
            // debugf("Reading\n");
            /* See description for write case above */
            if (is_read_open()) {
                // debugf("is_read_open is true, shutdown read.\n");
>>>>>>> 900e6390
                on_shutdown_read();
            }
        }

        if (!reading && !writing) {
<<<<<<< HEAD
            debugf("not reading and not writing\n");
            /* We often get a combination of poll_event_err and poll_event_hup when a socket
            suddenly disconnects. It seems safe to assume it just indicates a hang-up. */
            if (!read_closed.is_pulsed()) {
                debugf("We shutdown read...\n");
                shutdown_read();
            }
            if (!write_closed.is_pulsed()) {
                debugf("We shutdown write...\n");
=======
            // debugf("not reading and not writing\n");
            /* We often get a combination of poll_event_err and poll_event_hup when a socket
            suddenly disconnects. It seems safe to assume it just indicates a hang-up. */
            if (!read_closed.is_pulsed()) {
                // debugf("We shutdown read...\n");
                shutdown_read();
            }
            if (!write_closed.is_pulsed()) {
                // debugf("We shutdown write...\n");
>>>>>>> 900e6390
                shutdown_write();
            }
        }

    } else {
        /* We don't know why we got this, so log it and then shut down the socket */
        logERR("Unexpected epoll err/hup"
#ifdef __linux
               "/rdhup"
#endif
               ". events=%s, reading=%s, writing=%s",
            format_poll_event(events).c_str(),
            reading ? "yes" : "no",
            writing ? "yes" : "no");
        if (!read_closed.is_pulsed()) shutdown_read();
        if (!write_closed.is_pulsed()) shutdown_write();
    }
}



linux_tcp_conn_descriptor_t::linux_tcp_conn_descriptor_t(fd_t fd) : fd_(fd) {
    rassert(fd != -1);
}

linux_tcp_conn_descriptor_t::~linux_tcp_conn_descriptor_t() {
    rassert(fd_ == -1);
}

void linux_tcp_conn_descriptor_t::make_overcomplicated(scoped_ptr_t<linux_tcp_conn_t> *tcp_conn) {
    tcp_conn->init(new linux_tcp_conn_t(fd_));
    fd_ = -1;
}

void linux_tcp_conn_descriptor_t::make_overcomplicated(linux_tcp_conn_t **tcp_conn_out) {
    *tcp_conn_out = new linux_tcp_conn_t(fd_);
    fd_ = -1;
}



/* Network listener object */

linux_nonthrowing_tcp_listener_t::linux_nonthrowing_tcp_listener_t(
        const std::set<ip_address_t> &bind_addresses, int _port,
        const boost::function<void(scoped_ptr_t<linux_tcp_conn_descriptor_t>&)> &cb) :
    callback(cb),
    local_addresses(bind_addresses),
    port(_port),
    bound(false),
    socks(std::max<size_t>(bind_addresses.size(), 1)), // Without a bind address, we still want a socket
    last_used_socket_index(0),
    event_watchers(socks.size()),
    log_next_error(true)
{
    // If no addresses were supplied, default to 'any'
    if (local_addresses.empty()) {
        sockaddr_in sin;
        sin.sin_addr.s_addr = INADDR_ANY;
        local_addresses.insert(ip_address_t(&sin));
    }
}

bool linux_nonthrowing_tcp_listener_t::begin_listening() {
    if (!bound && !bind_sockets()) {
        logERR("Could not bind to port %d", port);
        return false;
    }

    const int RDB_LISTEN_BACKLOG = 5;

    // Start listening to connections
    for (ssize_t i = 0; i < socks.size(); ++i) {
        int res = listen(socks[i].get(), RDB_LISTEN_BACKLOG);
        guarantee_err(res == 0, "Couldn't listen to the socket");

        res = fcntl(socks[i].get(), F_SETFL, O_NONBLOCK);
        guarantee_err(res == 0, "Could not make socket non-blocking");
    }

    // Start the accept loop
    accept_loop_drainer.init(new auto_drainer_t);
    coro_t::spawn_sometime(boost::bind(
        &linux_nonthrowing_tcp_listener_t::accept_loop, this, auto_drainer_t::lock_t(accept_loop_drainer.get())));

    return true;
}

bool linux_nonthrowing_tcp_listener_t::is_bound() const {
    return bound;
}

int linux_nonthrowing_tcp_listener_t::get_port() const {
    return port;
}

void linux_nonthrowing_tcp_listener_t::init_sockets() {
    for (ssize_t i = 0; i < socks.size(); ++i) {
        if (event_watchers[i].has()) {
            event_watchers[i].reset();
        }

        socks[i].reset(socket(AF_INET, SOCK_STREAM, 0));
        event_watchers[i].init(new linux_event_watcher_t(socks[i].get(), this));

        int sock_fd = socks[i].get();
        guarantee_err(sock_fd != INVALID_FD, "Couldn't create socket");

        int sockoptval = 1;
        int res = setsockopt(sock_fd, SOL_SOCKET, SO_REUSEADDR, &sockoptval, sizeof(sockoptval));
        guarantee_err(res != -1, "Could not set REUSEADDR option");

        /* XXX Making our socket NODELAY prevents the problem where responses to
         * pipelined requests are delayed, since the TCP Nagle algorithm will
         * notice when we send multiple small packets and try to coalesce them. But
         * if we are only sending a few of these small packets quickly, like during
         * pipeline request responses, then Nagle delays for around 40 ms before
         * sending out those coalesced packets if they don't reach the max window
         * size. So for latency's sake we want to disable Nagle.
         *
         * This might decrease our throughput, so perhaps we should add a
         * runtime option for it.
         */
        res = setsockopt(sock_fd, IPPROTO_TCP, TCP_NODELAY, &sockoptval, sizeof(sockoptval));
        guarantee_err(res != -1, "Could not set TCP_NODELAY option");
    }
}

bool linux_nonthrowing_tcp_listener_t::bind_sockets() {
    if (port == 0) {
        // It may take multiple attempts to get all the sockets onto the same port
        int port_out = 0;
        for (uint32_t bind_attempts = 0; bind_attempts < MAX_BIND_ATTEMPTS && !bound; ++bind_attempts) {
            bound = bind_sockets_internal(&port_out);
        }

        if (bound) {
            port = port_out;
        }
    } else {
        bound = bind_sockets_internal(&port);
    }

    return bound;
}

bool linux_nonthrowing_tcp_listener_t::bind_sockets_internal(int *port_out) {
    init_sockets();
    bool result = true;

    sockaddr_in serv_addr;
    memset(&serv_addr, 0, sizeof(serv_addr));
    serv_addr.sin_family = AF_INET;
    serv_addr.sin_port = htons(port);

    rassert(local_addresses.size() == static_cast<size_t>(socks.size()));
    ssize_t i = 0;
    for (std::set<ip_address_t>::iterator addr = local_addresses.begin();
         addr != local_addresses.end(); ++i, ++addr) {
        serv_addr.sin_addr = addr->get_addr();

        int res = bind(socks[i].get(), reinterpret_cast<sockaddr *>(&serv_addr), sizeof(serv_addr));

        if (res != 0) {
            if (errno == EADDRINUSE || errno == EACCES) {
                result = false;
                break;
            } else {
                crash("Could not bind socket at localhost:%i - %s\n", port, errno_string(errno).c_str());
            }
        }

        // If we were told to let the kernel assign the port, figure out what was assigned
        if (*port_out == 0) {
            rassert(i == 0); // This should only happen on the first loop
            struct sockaddr_in sa;
            socklen_t sa_len(sizeof(sa));
            int res2 = getsockname(socks[i].get(), (struct sockaddr*)&sa, &sa_len);
            guarantee_err(res2 != -1, "Could not determine socket local port number");
            *port_out = ntohs(sa.sin_port);

            // Apply to the structure we're binding with, so all sockets have the same local port
            serv_addr.sin_port = sa.sin_port;
        }
    }

    return result;
}

fd_t linux_nonthrowing_tcp_listener_t::wait_for_any_socket(const auto_drainer_t::lock_t &lock) {
    scoped_array_t<scoped_ptr_t<linux_event_watcher_t::watch_t> > watches(event_watchers.size());
    wait_any_t waiter(lock.get_drain_signal());

    for (ssize_t i = 0; i < event_watchers.size(); ++i) {
        watches[i].init(new linux_event_watcher_t::watch_t(event_watchers[i].get(), poll_event_in));
        waiter.add(watches[i].get());
    }

    waiter.wait_lazily_unordered();

    if (lock.get_drain_signal()->is_pulsed()) {
        return -1;
    }

    for (ssize_t i = 0; i < watches.size(); ++i) {
        // This rather convoluted expression is to make sure we don't starve out higher-indexed interfaces
        //  because connections are coming in too fast on the lower interfaces, unlikely but valid
        ssize_t index = (last_used_socket_index + i + 1) % watches.size();
        if (watches[index]->is_pulsed()) {
            last_used_socket_index = index;
            return socks[index].get();
        }
    }

    // This should never happen, but it shouldn't be much of a problem
    return -1;
}

void linux_nonthrowing_tcp_listener_t::accept_loop(auto_drainer_t::lock_t lock) {
    static const int initial_backoff_delay_ms = 10;   // Milliseconds
    static const int max_backoff_delay_ms = 160;
    int backoff_delay_ms = initial_backoff_delay_ms;
    fd_t active_fd = socks[0].get();

    while(!lock.get_drain_signal()->is_pulsed()) {
        fd_t new_sock = accept(active_fd, NULL, NULL);

        if (new_sock != INVALID_FD) {
            coro_t::spawn_now_dangerously(boost::bind(&linux_nonthrowing_tcp_listener_t::handle, this, new_sock));

            /* If we backed off before, un-backoff now that the problem seems to be
            resolved. */
            if (backoff_delay_ms > initial_backoff_delay_ms) backoff_delay_ms /= 2;

            /* Assume that if there was a problem before, it's gone now because accept()
            is working. */
            log_next_error = true;

        } else if (errno == EAGAIN || errno == EWOULDBLOCK) {
            active_fd = wait_for_any_socket(lock);

        } else if (errno == EINTR) {
            /* Harmless error; just try again. */

        } else {
            /* Unexpected error. Log it unless it's a repeat error. */
            if (log_next_error) {
                logERR("accept() failed: %s.",
                    errno_string(errno).c_str());
                log_next_error = false;
            }

            /* Delay before retrying. We use pulse_after_time() instead of nap() so that we will
            be interrupted immediately if something wants to shut us down. */
            signal_timer_t backoff_delay_timer(backoff_delay_ms);
            wait_any_t waiter(&backoff_delay_timer, lock.get_drain_signal());
            waiter.wait_lazily_unordered();

            /* Exponentially increase backoff time */
            if (backoff_delay_ms < max_backoff_delay_ms) backoff_delay_ms *= 2;
        }
    }
}

void linux_nonthrowing_tcp_listener_t::handle(fd_t socket) {
    scoped_ptr_t<linux_tcp_conn_descriptor_t> nconn(new linux_tcp_conn_descriptor_t(socket));
    callback(nconn);
}

linux_nonthrowing_tcp_listener_t::~linux_nonthrowing_tcp_listener_t() {
    /* Interrupt the accept loop */
    accept_loop_drainer.reset();

    // scoped_fd_t destructor will close() the socket
}

void linux_nonthrowing_tcp_listener_t::on_event(int) {
    /* This is only called in cases of error; normal input events are recieved
    via event_listener.watch(). */

    if (log_next_error) {
        //logERR("poll()/epoll() sent linux_nonthrowing_tcp_listener_t errors: %d.", events);
        log_next_error = false;
    }
}

void noop_fun(UNUSED const scoped_ptr_t<linux_tcp_conn_descriptor_t>& arg) { }

linux_tcp_bound_socket_t::linux_tcp_bound_socket_t(const std::set<ip_address_t> &bind_addresses, int port) :
    listener(new linux_nonthrowing_tcp_listener_t(bind_addresses, port, noop_fun))
{
    if (!listener->bind_sockets()) {
        throw address_in_use_exc_t("localhost", listener->get_port());
    }
}

int linux_tcp_bound_socket_t::get_port() const {
    return listener->get_port();
}

linux_tcp_listener_t::linux_tcp_listener_t(const std::set<ip_address_t> &bind_addresses, int port,
    const boost::function<void(scoped_ptr_t<linux_tcp_conn_descriptor_t>&)> &callback) :
        listener(new linux_nonthrowing_tcp_listener_t(bind_addresses, port, callback))
{
    if (!listener->begin_listening()) {
        throw address_in_use_exc_t("localhost", listener->get_port());
    }
}

linux_tcp_listener_t::linux_tcp_listener_t(
    linux_tcp_bound_socket_t *bound_socket,
    const boost::function<void(scoped_ptr_t<linux_tcp_conn_descriptor_t>&)> &callback) :
        listener(bound_socket->listener.release())
{
    listener->callback = callback;
    if (!listener->begin_listening()) {
        throw address_in_use_exc_t("localhost", listener->get_port());
    }
}

int linux_tcp_listener_t::get_port() const {
    return listener->get_port();
}

linux_repeated_nonthrowing_tcp_listener_t::linux_repeated_nonthrowing_tcp_listener_t(
    const std::set<ip_address_t> &bind_addresses,
    int port,
    const boost::function<void(scoped_ptr_t<linux_tcp_conn_descriptor_t>&)> &callback) :
        listener(bind_addresses, port, callback)
{ }

int linux_repeated_nonthrowing_tcp_listener_t::get_port() const {
    return listener.get_port();
}

void linux_repeated_nonthrowing_tcp_listener_t::begin_repeated_listening_attempts() {
    auto_drainer_t::lock_t lock(&drainer);
    coro_t::spawn_sometime(
        boost::bind(&linux_repeated_nonthrowing_tcp_listener_t::retry_loop, this, lock));
}

void linux_repeated_nonthrowing_tcp_listener_t::retry_loop(auto_drainer_t::lock_t lock) {
    try {
        bool bound = listener.begin_listening();

        for (int retry_interval = 1;
             !bound;
             retry_interval = std::min(10, retry_interval + 2)) {
            logINF("Will retry binding to port %d in %d seconds.\n",
                    listener.get_port(),
                    retry_interval);
            nap(retry_interval * 1000, lock.get_drain_signal());
            bound = listener.begin_listening();
        }

        bound_cond.pulse();
    } catch (interrupted_exc_t e) {
        // ignore
    }
}

signal_t *linux_repeated_nonthrowing_tcp_listener_t::get_bound_signal() {
    return &bound_cond;
}

std::vector<std::string> get_ips() {
    std::vector<std::string> ret;

    struct ifaddrs *if_addrs = NULL;
    int addr_res = getifaddrs(&if_addrs);
    guarantee_err(addr_res == 0, "getifaddrs failed, could not determine local ip addresses");

    for (ifaddrs *p = if_addrs; p != NULL; p = p->ifa_next) {
        if (p->ifa_addr == NULL) {
            continue;
        } else if (p->ifa_addr->sa_family == AF_INET) {
            if (!(p->ifa_flags & IFF_LOOPBACK)) {
                struct sockaddr_in *in_addr = reinterpret_cast<sockaddr_in *>(p->ifa_addr);
                // I don't think the "+ 1" is necessary, we're being
                // paranoid about weak documentation.
                const int buflength = INET_ADDRSTRLEN;
                char buf[buflength + 1] = { 0 };
                const char *res = inet_ntop(AF_INET, &in_addr->sin_addr, buf, buflength);

                guarantee_err(res != NULL, "inet_ntop failed");

                ret.push_back(std::string(buf));
            }
        } else if (p->ifa_addr->sa_family == AF_INET6) {
            if (!(p->ifa_flags & IFF_LOOPBACK)) {
                struct sockaddr_in6 *in6_addr = reinterpret_cast<sockaddr_in6 *>(p->ifa_addr);

                const int buflength = INET6_ADDRSTRLEN;
                scoped_array_t<char> buf(buflength + 1);
                memset(buf.data(), 0, buf.size());
                const char *res = inet_ntop(AF_INET6, &in6_addr->sin6_addr, buf.data(), buflength);

                guarantee_err(res != NULL, "inet_ntop failed on an ipv6 address");

                ret.push_back(std::string(buf.data()));
            }
        }
    }

    freeifaddrs(if_addrs);

    return ret;
}
<|MERGE_RESOLUTION|>--- conflicted
+++ resolved
@@ -247,11 +247,7 @@
 }
 
 void linux_tcp_conn_t::shutdown_read() {
-<<<<<<< HEAD
-    debugf("calling shutdown SHUT_RD\n");
-=======
     // debugf("calling shutdown SHUT_RD\n");
->>>>>>> 900e6390
     assert_thread();
     int res = ::shutdown(sock.get(), SHUT_RD);
     if (res != 0 && errno != ENOTCONN) {
@@ -465,11 +461,7 @@
 
 void linux_tcp_conn_t::shutdown_write() {
     assert_thread();
-<<<<<<< HEAD
-    debugf("calling shutdown SHUT_WR\n");
-=======
     // debugf("calling shutdown SHUT_WR\n");
->>>>>>> 900e6390
 
     int res = ::shutdown(sock.get(), SHUT_WR);
     if (res != 0 && errno != ENOTCONN) {
@@ -545,11 +537,7 @@
 void linux_tcp_conn_t::on_event(int events) {
     assert_thread();
 
-<<<<<<< HEAD
-    debugf("tcp conn events %d\n", events);
-=======
     // debugf("tcp conn events %d\n", events);
->>>>>>> 900e6390
 
     /* This is called by linux_event_watcher_t when error events occur. Ordinary
     poll_event_in/poll_event_out events are not sent through this function. */
@@ -564,11 +552,7 @@
         any sense? Why don't we just close both halves of the socket? */
 
         if (writing) {
-<<<<<<< HEAD
-            debugf("Writing\n");
-=======
             // debugf("Writing\n");
->>>>>>> 900e6390
             /* We get this when the socket is closed but there is still data we are trying to send.
             For example, it can sometimes be reproduced by sending "nonsense\r\n" and then sending
             "set [key] 0 0 [length] noreply\r\n[value]\r\n" a hundred times then immediately closing
@@ -581,43 +565,21 @@
             The same can happen for reads, see next case. */
 
             if (is_write_open()) {
-<<<<<<< HEAD
-                debugf("is_write_open is true, shutdown write.\n");
-=======
                 // debugf("is_write_open is true, shutdown write.\n");
->>>>>>> 900e6390
                 on_shutdown_write();
             }
         }
 
         if (reading) {
-<<<<<<< HEAD
-            debugf("Reading\n");
-            /* See description for write case above */
-            if (is_read_open()) {
-                debugf("is_read_open is true, shutdown read.\n");
-=======
             // debugf("Reading\n");
             /* See description for write case above */
             if (is_read_open()) {
                 // debugf("is_read_open is true, shutdown read.\n");
->>>>>>> 900e6390
                 on_shutdown_read();
             }
         }
 
         if (!reading && !writing) {
-<<<<<<< HEAD
-            debugf("not reading and not writing\n");
-            /* We often get a combination of poll_event_err and poll_event_hup when a socket
-            suddenly disconnects. It seems safe to assume it just indicates a hang-up. */
-            if (!read_closed.is_pulsed()) {
-                debugf("We shutdown read...\n");
-                shutdown_read();
-            }
-            if (!write_closed.is_pulsed()) {
-                debugf("We shutdown write...\n");
-=======
             // debugf("not reading and not writing\n");
             /* We often get a combination of poll_event_err and poll_event_hup when a socket
             suddenly disconnects. It seems safe to assume it just indicates a hang-up. */
@@ -627,7 +589,6 @@
             }
             if (!write_closed.is_pulsed()) {
                 // debugf("We shutdown write...\n");
->>>>>>> 900e6390
                 shutdown_write();
             }
         }
