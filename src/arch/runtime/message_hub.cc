// Copyright 2010-2013 RethinkDB, all rights reserved.
#include "arch/runtime/message_hub.hpp"

#include <math.h>
#include <unistd.h>

#include "config/args.hpp"
#include "arch/runtime/event_queue.hpp"
#include "arch/runtime/thread_pool.hpp"
#include "logger.hpp"

// Set this to 1 if you would like some "unordered" messages to be unordered.
#ifndef NDEBUG
#define RDB_RELOOP_MESSAGES 0
#endif

linux_message_hub_t::linux_message_hub_t(linux_event_queue_t *queue,
                                         linux_thread_pool_t *thread_pool,
                                         threadnum_t current_thread)
    : queue_(queue),
      thread_pool_(thread_pool),
      is_woken_up_(false),
      current_thread_(current_thread) {

#ifndef NDEBUG
    if(MESSAGE_SCHEDULER_GRANULARITY < (1 << (NUM_SCHEDULER_PRIORITIES))) {
        logWRN("MESSAGE_SCHEDULER_GRANULARITY is too small to honor some of the "
               "lower priorities");
    }
#endif

    queue_->watch_resource(event_.get_notify_fd(), poll_event_in, this);
}

linux_message_hub_t::~linux_message_hub_t() {
    for (int i = 0; i < thread_pool_->n_threads; i++) {
        guarantee(queues_[i].msg_local_list.empty());
    }
    for (int p = MESSAGE_SCHEDULER_MIN_PRIORITY;
         p <= MESSAGE_SCHEDULER_MAX_PRIORITY;
         ++p) {

        guarantee(get_priority_msg_list(p).empty());
    }

    guarantee(incoming_messages_.empty());
}

void linux_message_hub_t::do_store_message(threadnum_t nthread, linux_thread_message_t *msg) {
    rassert(0 <= nthread.threadnum && nthread.threadnum < thread_pool_->n_threads);
    queues_[nthread.threadnum].msg_local_list.push_back(msg);
}

// Collects a message for a given thread onto a local list.
void linux_message_hub_t::store_message_ordered(threadnum_t nthread,
                                                linux_thread_message_t *msg) {
    rassert(!msg->is_ordered); // Each message object can only be enqueued once,
                               // and once it is removed, is_ordered is reset to false.
#ifndef NDEBUG
#if RDB_RELOOP_MESSAGES
    // We default to 1, not zero, to allow store_message_sometime messages to sometimes jump ahead of
    // store_message messages.
    msg->reloop_count_ = 1;
#else
    msg->reloop_count_ = 0;
#endif
#endif  // NDEBUG
    msg->is_ordered = true;
    do_store_message(nthread, msg);
}

int rand_reloop_count() {
    int x;
    frexp(randint(10000) / 10000.0, &x);
    int ret = -x;
    rassert(ret >= 0);
    return ret;
}

void linux_message_hub_t::store_message_sometime(threadnum_t nthread, linux_thread_message_t *msg) {
#ifndef NDEBUG
#if RDB_RELOOP_MESSAGES
    msg->reloop_count_ = rand_reloop_count();
#else
    msg->reloop_count_ = 0;
#endif
#endif  // NDEBUG
    do_store_message(nthread, msg);
}


void linux_message_hub_t::insert_external_message(linux_thread_message_t *msg) {
    bool do_wake_up;
    {
        spinlock_acq_t acq(&incoming_messages_lock_);
        do_wake_up = !check_and_set_is_woken_up();
        incoming_messages_.push_back(msg);
    }

    // Wakey wakey eggs and bakey
    if (do_wake_up) {
        event_.wakey_wakey();
    }
}

linux_message_hub_t::msg_list_t &linux_message_hub_t::get_priority_msg_list(int priority) {
    rassert(priority >= MESSAGE_SCHEDULER_MIN_PRIORITY);
    rassert(priority <= MESSAGE_SCHEDULER_MAX_PRIORITY);
    return priority_msg_lists_[priority - MESSAGE_SCHEDULER_MIN_PRIORITY];
}

void linux_message_hub_t::on_event(int events) {
    if (events != poll_event_in) {
        logERR("Unexpected event mask: %d", events);
    }

    // You must read wakey-wakeys so that the pipe-based implementation doesn't fill
    // up and so that poll-based event triggering doesn't infinite-loop.
    event_.consume_wakey_wakeys();

<<<<<<< HEAD
    // We loop until we have processed at least the initial batch of events.
    // Note that we let new messages in while we do this, which might be
    // scheduled ahead of the initial messages based on their priority.

    const int num_priorities = MESSAGE_SCHEDULER_MAX_PRIORITY - MESSAGE_SCHEDULER_MIN_PRIORITY + 1;
    size_t num_initial_msgs_left_to_process[num_priorities];
=======
#ifndef NDEBUG
    start_watchdog(); // Initialize watchdog before handling messages
#endif

    // Loop until we have processed at least the initial batch of messages.
    size_t num_initial_msgs_left_to_process[NUM_SCHEDULER_PRIORITIES];
    bool initial_batch_has_been_processed = false;
>>>>>>> 55bde7e3
    bool initial_pass = true;
    do {
        if (!initial_pass) {
            // Other threads will automatically push their messages
            // for us into the incoming queue, even while
            // we are in this loop. However we still have to pick up
            // our local messages, since this->push_messages() is not
            // going to be called while we are still running on_event()
            deliver_local_messages();
        }

        // We guarantee to process all messages that are delivered
        // before the first pass. We do not guarantee to deliver
        // incoming messages delivered during !initial_pass!
        // As a consequence, we must reset is_woken_up_ in the first
        // pass, so later incoming messages wake us up again.
        const bool reset_is_woken_up = initial_pass;
        sort_incoming_messages_by_priority(reset_is_woken_up);

        // We store how many messages we have initially for each priority.
        // Those are the messages that we *definitely* have to process during
        // this call to `on_event()`.
        // We *may* process more messages than this, such that more recent
        // messages with a high-priority can bypass older messages with lower
        // priority.
        if (initial_pass) {
            for (int i = 0; i < NUM_SCHEDULER_PRIORITIES; ++i) {
                num_initial_msgs_left_to_process[i] = priority_msg_lists_[i].size();
            }
            initial_pass = false;
        }

        // Compute how many messages of MESSAGE_SCHEDULER_MAX_PRIORITY we process
        // before we check the incoming queues for new messages.
        // We call this the granularity of the message scheduler, and it is
        // MESSAGE_SCHEDULER_GRANULARITY or smaller.
        size_t total_pending_msgs = 0;
        for (int i = 0; i < NUM_SCHEDULER_PRIORITIES; ++i) {
            total_pending_msgs += priority_msg_lists_[i].size();
        }
        const size_t effective_granularity = std::min(total_pending_msgs,
                                                      MESSAGE_SCHEDULER_GRANULARITY);

        // Process a certain number of messages from each priority
        for (int current_priority = MESSAGE_SCHEDULER_MAX_PRIORITY;
             current_priority >= MESSAGE_SCHEDULER_MIN_PRIORITY; --current_priority) {

            // Compute how many messages of `current_priority` we want to process
            // in this pass.
            // The priority has an exponential effect on how many messages
            // get processed, i.e. if we process 8 messages of priority 1 per pass,
            // we are going to process up to 16 messages of priority 2, 32 of
            // priority 3 and so on.
            // However, we process at least one message of each priority level per
            // pass (in case the granularity is too small).
            int priority_exponent = MESSAGE_SCHEDULER_MAX_PRIORITY - current_priority;
            size_t to_process_from_priority = std::max(1ul, effective_granularity >> priority_exponent);

            for (linux_thread_message_t *m = get_priority_msg_list(current_priority).head();
                 m != NULL && to_process_from_priority > 0;
                 m = get_priority_msg_list(current_priority).head()) {

                get_priority_msg_list(current_priority).remove(m);
                --to_process_from_priority;
                if (num_initial_msgs_left_to_process[current_priority - MESSAGE_SCHEDULER_MIN_PRIORITY] > 0) {
                    // About to process one of the initial messages
                    --num_initial_msgs_left_to_process[current_priority - MESSAGE_SCHEDULER_MIN_PRIORITY];
                }

#ifndef NDEBUG
                if (m->reloop_count_ > 0) {
                    --m->reloop_count_;
                    do_store_message(current_thread_, m);
                    continue;
                }
#endif

                m->on_thread_switch();
            }
        }

        // Check if we have to continue in order to fulfill our guarantee
        // to at least process all of the initial messages.
        initial_batch_has_been_processed = true;
        for (int i = 0; i < NUM_SCHEDULER_PRIORITIES; ++i) {
            if (num_initial_msgs_left_to_process[i] > 0) {
                initial_batch_has_been_processed = false;
                break;
            }
        }
    } while (!initial_batch_has_been_processed);
}

void linux_message_hub_t::sort_incoming_messages_by_priority(bool reset_is_woken_up) {
    // We do this in two steps to release the spinlock faster.
    // append_and_clear is a very cheap operation, while
    // assigning each message to a different priority queue
    // is more expensive.

    // 1. Pull the messages
    msg_list_t new_messages;
    {
        spinlock_acq_t acq(&incoming_messages_lock_);
        new_messages.append_and_clear(&incoming_messages_);
        if (reset_is_woken_up) {
            is_woken_up_ = false;
        }
    }

    // 2. Sort the messages into their respective priority queues
    while (linux_thread_message_t *m = new_messages.head()) {
        new_messages.remove(m);
        int effective_priority = m->priority;
        if (m->is_ordered) {
            // Ordered messages are treated as if they had
            // priority MESSAGE_SCHEDULER_ORDERED_PRIORITY.
            // This ensures that they can never bypass another
            // ordered message.
            effective_priority = MESSAGE_SCHEDULER_ORDERED_PRIORITY;
            m->is_ordered = false;
        }
        get_priority_msg_list(effective_priority).push_back(m);
    }
}

void linux_message_hub_t::deliver_local_messages() {
    const int local_thread = thread_pool_->thread_id;

    if (!queues_[local_thread].msg_local_list.empty()) {
        bool do_wake_up;
        {
            spinlock_acq_t acq(&incoming_messages_lock_);
            incoming_messages_.append_and_clear(&queues_[local_thread].msg_local_list);
            do_wake_up = !check_and_set_is_woken_up();
        }
        if (do_wake_up) {
            // Wake ourselves up for another round.
            // While this might seem risky w.r.t. dead-locks when the event pipe
            // is full, it is actually ok because the is_woken_up() flag guarantees
            // that we only ever write one event onto this.
            event_.wakey_wakey();
        }
    }
}

bool linux_message_hub_t::check_and_set_is_woken_up() {
    const bool was_woken_up = is_woken_up_;
    is_woken_up_ = true;
    return was_woken_up;
}

// Pushes messages collected locally global lists available to all
// threads.
void linux_message_hub_t::push_messages() {
    for (int i = 0; i < thread_pool_->n_threads; i++) {
        // Append the local list for ith thread to that thread's global
        // message list.
        thread_queue_t *queue = &queues_[i];
        if (!queue->msg_local_list.empty()) {
            // Transfer messages to the other core

            bool do_wake_up;
            {
                spinlock_acq_t acq(&thread_pool_->threads[i]->message_hub.incoming_messages_lock_);

                // We only need to do a wake up if we're the first people to do a
                // wake up.
                do_wake_up =
                    !thread_pool_->threads[i]->message_hub.check_and_set_is_woken_up();

                thread_pool_->threads[i]->message_hub.incoming_messages_.append_and_clear(&queue->msg_local_list);
            }

            // Wakey wakey, perhaps eggs and bakey
            if (do_wake_up) {
                thread_pool_->threads[i]->message_hub.event_.wakey_wakey();
            }
        }
    }
}<|MERGE_RESOLUTION|>--- conflicted
+++ resolved
@@ -118,22 +118,12 @@
     // up and so that poll-based event triggering doesn't infinite-loop.
     event_.consume_wakey_wakeys();
 
-<<<<<<< HEAD
     // We loop until we have processed at least the initial batch of events.
     // Note that we let new messages in while we do this, which might be
     // scheduled ahead of the initial messages based on their priority.
 
     const int num_priorities = MESSAGE_SCHEDULER_MAX_PRIORITY - MESSAGE_SCHEDULER_MIN_PRIORITY + 1;
     size_t num_initial_msgs_left_to_process[num_priorities];
-=======
-#ifndef NDEBUG
-    start_watchdog(); // Initialize watchdog before handling messages
-#endif
-
-    // Loop until we have processed at least the initial batch of messages.
-    size_t num_initial_msgs_left_to_process[NUM_SCHEDULER_PRIORITIES];
-    bool initial_batch_has_been_processed = false;
->>>>>>> 55bde7e3
     bool initial_pass = true;
     do {
         if (!initial_pass) {
