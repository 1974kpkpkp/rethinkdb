#include <boost/shared_ptr.hpp>

#include "btree/modify_oper.hpp"

#include "utils.hpp"
#include "buffer_cache/buf_lock.hpp"
#include "buffer_cache/co_functions.hpp"
#include "buffer_cache/large_buf.hpp"
#include "buffer_cache/transactor.hpp"
#include "btree/leaf_node.hpp"
#include "btree/internal_node.hpp"

#include "buffer_cache/co_functions.hpp"
#include "buffer_cache/transactor.hpp"
#include "slice.hpp"

// TODO: consider B#/B* trees to improve space efficiency

// TODO: perhaps allow memory reclamation due to oversplitting? We can
// be smart and only use a limited amount of ram for incomplete nodes
// (doing this efficiently very tricky for high insert
// workloads). Also, if the serializer is log-structured, we can write
// only a small part of each node.

// TODO: change rwi_write to rwi_intent followed by rwi_upgrade where
// relevant.

perfmon_counter_t pm_btree_depth("btree_depth");

void insert_root(block_id_t root_id, buf_lock_t& sb_buf) {
    rassert(sb_buf.is_acquired());
    sb_buf->set_data(&ptr_cast<btree_superblock_t>(sb_buf->get_data_read())->root_block, &root_id, sizeof(root_id));

    sb_buf.release();
}

// Split the node if necessary. If the node is a leaf_node, provide the new
// value that will be inserted; if it's an internal node, provide NULL (we
// split internal nodes proactively).
void check_and_handle_split(transactor_t& txor, buf_lock_t& buf, buf_lock_t& last_buf, buf_lock_t& sb_buf,
                                                const btree_key_t *key, btree_value *new_value, block_size_t block_size) {
    const node_t *node = ptr_cast<node_t>(buf->get_data_read());

    // If the node isn't full, we don't need to split, so we're done.
    if (node::is_leaf(node)) { // This should only be called when update_needed.
        rassert(new_value);
        if (!leaf::is_full(ptr_cast<leaf_node_t>(node), key, new_value)) return;
    } else {
        rassert(!new_value);
        if (!internal_node::is_full(ptr_cast<internal_node_t>(node))) return;
    }

    // Allocate a new node to split into, and some temporary memory to keep
    // track of the median key in the split; then actually split.
    buf_lock_t rbuf;
    rbuf.allocate(txor);
    btree_key_buffer_t median_buffer;
    btree_key_t *median = median_buffer.key();

    node::split(block_size, *buf.buf(), *rbuf.buf(), median);

    // Insert the key that sets the two nodes apart into the parent.
    if (!last_buf.is_acquired()) {
        // We're splitting what was previously the root, so create a new root to use as the parent.
        last_buf.allocate(txor);
        internal_node::init(block_size, *last_buf.buf());

        insert_root(last_buf->get_block_id(), sb_buf);
        pm_btree_depth++;
    }

    bool success __attribute__((unused)) = internal_node::insert(block_size, *last_buf.buf(), median, buf->get_block_id(), rbuf->get_block_id());
    rassert(success, "could not insert internal btree node");

    // We've split the node; now figure out where the key goes and release the other buf (since we're done with it).
    if (0 >= sized_strcmp(key->contents, key->size, median->contents, median->size)) {
        // The key goes in the old buf (the left one).

        // Do nothing.

    } else {
        // The key goes in the new buf (the right one).
        buf.swap(rbuf);
    }
}

// Merge or level the node if necessary.
void check_and_handle_underfull(transactor_t& txor, buf_lock_t& buf, buf_lock_t& last_buf, buf_lock_t& sb_buf,
                                                    const btree_key_t *key, block_size_t block_size) {
    const node_t *node = ptr_cast<node_t>(buf->get_data_read());
    if (last_buf.is_acquired() && node::is_underfull(block_size, node)) { // The root node is never underfull.

        const internal_node_t *parent_node = ptr_cast<internal_node_t>(last_buf->get_data_read());

        // Acquire a sibling to merge or level with.
        block_id_t sib_node_id;
        int nodecmp_node_with_sib = internal_node::sibling(parent_node, key, &sib_node_id);

        // Now decide whether to merge or level.
        buf_lock_t sib_buf(txor, sib_node_id, rwi_write);
        const node_t *sib_node = ptr_cast<node_t>(sib_buf->get_data_read());

#ifndef NDEBUG
        node::validate(block_size, sib_node);
#endif

        if (node::is_mergable(block_size, node, sib_node, parent_node)) { // Merge.

            // This is the key that we remove.
            btree_key_buffer_t key_to_remove_buffer;
            btree_key_t *key_to_remove = key_to_remove_buffer.key();

            if (nodecmp_node_with_sib < 0) { // Nodes must be passed to merge in ascending order.
                node::merge(block_size, node, *sib_buf.buf(), key_to_remove, parent_node);
                buf->mark_deleted();
                buf.swap(sib_buf);
            } else {
                node::merge(block_size, sib_node, *buf.buf(), key_to_remove, parent_node);
                sib_buf->mark_deleted();
            }

            sib_buf.release();

            if (!internal_node::is_singleton(parent_node)) {
                internal_node::remove(block_size, *last_buf.buf(), key_to_remove);
            } else {
                // The parent has only 1 key after the merge (which means that
                // it's the root and our node is its only child). Insert our
                // node as the new root.
                last_buf->mark_deleted();
                insert_root(buf->get_block_id(), sb_buf);
                pm_btree_depth--;
            }
        } else { // Level
            btree_key_buffer_t key_to_replace_buffer, replacement_key_buffer;
            btree_key_t *key_to_replace = key_to_replace_buffer.key();
            btree_key_t *replacement_key = replacement_key_buffer.key();

            bool leveled = node::level(block_size, *buf.buf(), *sib_buf.buf(), key_to_replace, replacement_key, parent_node);

            if (leveled) {
                internal_node::update_key(*last_buf.buf(), key_to_replace, replacement_key);
            }
        }
    }
}

// Get a root block given a superblock, or make a new root if there isn't one.
void get_root(transactor_t& txor, buf_lock_t& sb_buf, block_size_t block_size, buf_lock_t *buf_out, repli_timestamp timestamp) {
    rassert(!buf_out->is_acquired());

    block_id_t node_id = reinterpret_cast<const btree_superblock_t*>(sb_buf->get_data_read())->root_block;

    if (node_id != NULL_BLOCK_ID) {
        buf_lock_t tmp(txor, node_id, rwi_write);
        buf_out->swap(tmp);
    } else {
        buf_out->allocate(txor);
        leaf::init(block_size, *buf_out->buf(), timestamp);
        insert_root(buf_out->buf()->get_block_id(), sb_buf);
        pm_btree_depth++;
    }
}

// Runs a btree_modify_oper_t.
void run_btree_modify_oper(btree_modify_oper_t *oper, btree_slice_t *slice, const store_key_t &store_key, castime_t castime) {
    union {
        byte old_value_memory[MAX_BTREE_VALUE_SIZE];
        btree_value old_value;
    };
    (void) old_value_memory;

    btree_key_buffer_t kbuffer(store_key);
    btree_key_t *key = kbuffer.key();

    oper->slice = slice; // TODO: Figure out a way to do this more nicely -- it's only used for generating a CAS value.
    block_size_t block_size = slice->cache().get_block_size();

    {
        // temporary sanity-check
        rassert(get_thread_id() == slice->home_thread);
        on_thread_t mover(slice->home_thread); // Move to the slice's thread.
<<<<<<< HEAD

        // TODO: why is this a shared_ptr?
        boost::shared_ptr<transactor_t> txor(new transactor_t(&slice->cache(), rwi_write, castime.timestamp));
=======
        boost::shared_ptr<transactor_t> txor(new transactor_t(&slice->cache(), rwi_write, oper->compute_expected_change_count(slice->cache().get_block_size().value())));
>>>>>>> 58d5eaf2

        buf_lock_t sb_buf(*txor, SUPERBLOCK_ID, rwi_write);
        buf_lock_t last_buf;
        buf_lock_t buf;
        get_root(*txor, sb_buf, block_size, &buf, castime.timestamp);

        // Walk down the tree to the leaf.
        while (node::is_internal(ptr_cast<node_t>(buf->get_data_read()))) {
            // Check if the node is overfull and proactively split it if it is (since this is an internal node).
            check_and_handle_split(*txor, buf, last_buf, sb_buf, key, NULL, block_size);
            // Check if the node is underfull, and merge/level if it is.
            check_and_handle_underfull(*txor, buf, last_buf, sb_buf, key, block_size);

            // Release the superblock, if we've gone past the root (and haven't
            // already released it). If we're still at the root or at one of
            // its direct children, we might still want to replace the root, so
            // we can't release the superblock yet.
            if (sb_buf.is_acquired() && last_buf.is_acquired()) {
                sb_buf.release();
            }

            // Release the old previous node (unless we're at the root), and set
            // the next previous node (which is the current node).

            // Look up and acquire the next node.
            block_id_t node_id = internal_node::lookup(ptr_cast<internal_node_t>(buf->get_data_read()), key);
            rassert(node_id != NULL_BLOCK_ID && node_id != SUPERBLOCK_ID);

            buf_lock_t tmp(*txor, node_id, rwi_write);
            last_buf.swap(tmp);
            buf.swap(last_buf);
        }

        // We've gone down the tree and gotten to a leaf. Now look up the key.
        bool key_found = leaf::lookup(ptr_cast<leaf_node_t>(buf->get_data_read()), key, &old_value);

        // If there's a large value, acquire that too.
        boost::scoped_ptr<large_buf_t> old_large_buflock;

        if (key_found && old_value.is_large()) {
            old_large_buflock.reset(new large_buf_t(txor->transaction(), old_value.lb_ref(), btree_value::lbref_limit, rwi_write));
            // We don't know whether we want to acquire all of the large value or
            // just part of it, so we let the oper acquire it for us.
            // TIED old_large_buflock TO old_value
            oper->actually_acquire_large_value(old_large_buflock.get());
            rassert(old_large_buflock->state == large_buf_t::loaded);
        }

        // Check whether the value is expired. If it is, we tell operate() that
        // the value wasn't found. Then, if it tells us to make a change, we'll
        // replace/delete the value as usual; if it tells us to do nothing,
        // we'll silently delete the key.
        bool expired = key_found && old_value.expired();
        if (expired) key_found = false;

        // Now we actually run the operation to compute the new value.
        btree_value *new_value;
        boost::scoped_ptr<large_buf_t> new_large_buflock;
        bool update_needed = oper->operate(txor, key_found ? &old_value : NULL, old_large_buflock, &new_value, new_large_buflock);

        // Make sure that the new_value and new_large_buf returned by operate() are consistent.
#ifndef NDEBUG
        if (update_needed) {
            if (new_value && new_value->is_large()) {
                rassert(new_large_buflock);
                rassert(new_large_buflock->root_ref_is(new_value->lb_ref()));
            } else {
                rassert(!new_large_buflock);
            }
        } else {
            rassert(!new_large_buflock);
        }
#endif

        // If the value is expired and operate() decided not to make any
        // change, we'll silently delete the key.
        if (!update_needed && expired) {
            new_value = NULL;
            update_needed = true;
        }

        // Actually update the leaf, if needed.
        if (update_needed) {
            // TODO make sure we're updating leaf node timestamps.
            if (new_value) { // We have a value to insert.
                // Split the node if necessary, to make sure that we have room
                // for the value; This isn't necessary when we're deleting,
                // because the node isn't going to grow.
                check_and_handle_split(*txor, buf, last_buf, sb_buf, key, new_value, block_size);

                // Add a CAS to the value if necessary (this won't change its size).
                if (new_value->has_cas() && !oper->cas_already_set) {
                    rassert(castime.proposed_cas != BTREE_MODIFY_OPER_DUMMY_PROPOSED_CAS);
                    new_value->set_cas(castime.proposed_cas);
                }

                repli_timestamp new_value_timestamp = castime.timestamp;

                bool success = leaf::insert(block_size, *buf.buf(), key, new_value, new_value_timestamp);
                guarantee(success, "could not insert leaf btree node");
            } else { // Delete the value if it's there.
                if (key_found || expired) {
                    leaf::remove(block_size, *buf.buf(), key);
                } else {
                     // operate() told us to delete a value (update_needed && !new_value), but the
                     // key wasn't in the node (!key_found && !expired), so we do nothing.
                }
            }

            // XXX: Previously this was checked whether or not update_needed,
            // but I'm pretty sure a leaf node can only be underfull
            // immediately following a split or an update. Double check this.

            // Check to see if the leaf is underfull (following a change in
            // size or a deletion), and merge/level if it is.
            check_and_handle_underfull(*txor, buf, last_buf, sb_buf, key, block_size);
        }

        // Release bufs as necessary.
        sb_buf.release_if_acquired();
        rassert(buf.is_acquired());
        buf.release();
        last_buf.release_if_acquired();

        // Release all the large bufs that we used.
        if (update_needed) {
            if (old_large_buflock && new_large_buflock.get() != old_large_buflock.get()) {
                // operate() switched to a new large buf, so we need to delete the old one.
                rassert(old_value.is_large());
                rassert(old_large_buflock->root_ref_is(old_value.lb_ref()));

                old_large_buflock->mark_deleted();
            }
        }

        // Committing the transaction and moving back to the home thread are
        // handled automatically with RAII.
    }
}<|MERGE_RESOLUTION|>--- conflicted
+++ resolved
@@ -180,13 +180,9 @@
         // temporary sanity-check
         rassert(get_thread_id() == slice->home_thread);
         on_thread_t mover(slice->home_thread); // Move to the slice's thread.
-<<<<<<< HEAD
 
         // TODO: why is this a shared_ptr?
-        boost::shared_ptr<transactor_t> txor(new transactor_t(&slice->cache(), rwi_write, castime.timestamp));
-=======
-        boost::shared_ptr<transactor_t> txor(new transactor_t(&slice->cache(), rwi_write, oper->compute_expected_change_count(slice->cache().get_block_size().value())));
->>>>>>> 58d5eaf2
+        boost::shared_ptr<transactor_t> txor(new transactor_t(&slice->cache(), rwi_write, oper->compute_expected_change_count(slice->cache().get_block_size().value()),  castime.timestamp));
 
         buf_lock_t sb_buf(*txor, SUPERBLOCK_ID, rwi_write);
         buf_lock_t last_buf;
