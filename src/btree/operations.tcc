#include "btree/internal_node.hpp"
#include "btree/leaf_node.hpp"
#include "btree/node_functions.hpp"
#include "btree/slice.hpp"


// TODO: consider B#/B* trees to improve space efficiency

// TODO: perhaps allow memory reclamation due to oversplitting? We can
// be smart and only use a limited amount of ram for incomplete nodes
// (doing this efficiently very tricky for high insert
// workloads). Also, if the serializer is log-structured, we can write
// only a small part of each node.

// TODO: change rwi_write to rwi_intent followed by rwi_upgrade where
// relevant.



inline void insert_root(block_id_t root_id, superblock_t* sb) {
    sb->set_root_block_id(root_id);
    sb->release();
}

// Get a root block given a superblock, or make a new root if there isn't one.
template <class Value>
void get_root(value_sizer_t<Value> *sizer, transaction_t *txn, superblock_t* sb, buf_lock_t *buf_out, repli_timestamp_t timestamp) {
    rassert(!buf_out->is_acquired());

    block_id_t node_id = sb->get_root_block_id();

    if (node_id != NULL_BLOCK_ID) {
        buf_lock_t tmp(txn, node_id, rwi_write);
        buf_out->swap(tmp);
    } else {
        buf_out->allocate(txn);
<<<<<<< HEAD
        leaf::init(sizer, buf_out->buf(), timestamp);
        insert_root(buf_out->buf()->get_block_id(), sb);
=======
        leaf::init(sizer, reinterpret_cast<leaf_node_t *>(buf_out->buf()->get_data_major_write()), timestamp);
        insert_root(buf_out->buf()->get_block_id(), sb_buf);
>>>>>>> 73b26deb
    }
}


// Split the node if necessary. If the node is a leaf_node, provide the new
// value that will be inserted; if it's an internal node, provide NULL (we
// split internal nodes proactively).
template <class Value>
<<<<<<< HEAD
void check_and_handle_split(value_sizer_t<Value> *sizer, transaction_t *txn, buf_lock_t& buf, buf_lock_t& last_buf, superblock_t *sb,
                            const btree_key_t *key, Value *new_value, block_size_t block_size) {
=======
void check_and_handle_split(value_sizer_t<Value> *sizer, transaction_t *txn, buf_lock_t& buf, buf_lock_t& last_buf, buf_lock_t& sb_buf,
                            const btree_key_t *key, Value *new_value) {
>>>>>>> 73b26deb
    txn->assert_thread();

    const node_t *node = reinterpret_cast<const node_t *>(buf->get_data_read());

    // If the node isn't full, we don't need to split, so we're done.
    if (node::is_leaf(node)) { // This should only be called when update_needed.
        rassert(new_value);
        if (!leaf::is_full(sizer, reinterpret_cast<const leaf_node_t *>(node), key, new_value)) {
            return;
        }
    } else {
        rassert(!new_value);
        if (!internal_node::is_full(reinterpret_cast<const internal_node_t *>(node))) {
            return;
        }
    }

    // Allocate a new node to split into, and some temporary memory to keep
    // track of the median key in the split; then actually split.
    buf_lock_t rbuf;
    rbuf.allocate(txn);
    btree_key_buffer_t median_buffer;
    btree_key_t *median = median_buffer.key();

    node::split(sizer, buf.buf(), reinterpret_cast<node_t *>(rbuf->get_data_major_write()), median);

    // Insert the key that sets the two nodes apart into the parent.
    if (!last_buf.is_acquired()) {
        // We're splitting what was previously the root, so create a new root to use as the parent.
        last_buf.allocate(txn);
        internal_node::init(sizer->block_size(), reinterpret_cast<internal_node_t *>(last_buf->get_data_major_write()));

        insert_root(last_buf->get_block_id(), sb);
    }

    bool success __attribute__((unused)) = internal_node::insert(sizer->block_size(), last_buf.buf(), median, buf->get_block_id(), rbuf->get_block_id());
    rassert(success, "could not insert internal btree node");

    // We've split the node; now figure out where the key goes and release the other buf (since we're done with it).
    if (0 >= sized_strcmp(key->contents, key->size, median->contents, median->size)) {
        // The key goes in the old buf (the left one).

        // Do nothing.

    } else {
        // The key goes in the new buf (the right one).
        buf.swap(rbuf);
    }
}

// Merge or level the node if necessary.
<<<<<<< HEAD
inline void check_and_handle_underfull(transaction_t *txn, buf_lock_t& buf, buf_lock_t& last_buf, superblock_t *sb,
                                const btree_key_t *key, block_size_t block_size) {
=======
template <class Value>
void check_and_handle_underfull(value_sizer_t<Value> *sizer, transaction_t *txn,
                                buf_lock_t& buf, buf_lock_t& last_buf, buf_lock_t& sb_buf,
                                const btree_key_t *key) {
>>>>>>> 73b26deb
    const node_t *node = reinterpret_cast<const node_t *>(buf->get_data_read());
    if (last_buf.is_acquired() && node::is_underfull(sizer->block_size(), node)) { // The root node is never underfull.

        const internal_node_t *parent_node = reinterpret_cast<const internal_node_t *>(last_buf->get_data_read());

        // Acquire a sibling to merge or level with.
        block_id_t sib_node_id;
        int nodecmp_node_with_sib = internal_node::sibling(parent_node, key, &sib_node_id);

        // Now decide whether to merge or level.
        buf_lock_t sib_buf(txn, sib_node_id, rwi_write);
        const node_t *sib_node = reinterpret_cast<const node_t *>(sib_buf->get_data_read());

#ifndef NDEBUG
        node::validate(sizer, sib_node);
#endif

        if (node::is_mergable(sizer->block_size(), node, sib_node, parent_node)) { // Merge.

            // This is the key that we remove.
            btree_key_buffer_t key_to_remove_buffer;
            btree_key_t *key_to_remove = key_to_remove_buffer.key();

            if (nodecmp_node_with_sib < 0) { // Nodes must be passed to merge in ascending order.
                node::merge(sizer, node, sib_buf.buf(), key_to_remove, parent_node);
                buf->mark_deleted();
                buf.swap(sib_buf);
            } else {
                node::merge(sizer, sib_node, buf.buf(), key_to_remove, parent_node);
                sib_buf->mark_deleted();
            }

            sib_buf.release();

            if (!internal_node::is_singleton(parent_node)) {
                internal_node::remove(sizer->block_size(), last_buf.buf(), key_to_remove);
            } else {
                // The parent has only 1 key after the merge (which means that
                // it's the root and our node is its only child). Insert our
                // node as the new root.
                last_buf->mark_deleted();
                insert_root(buf->get_block_id(), sb);
            }
        } else { // Level
            btree_key_buffer_t key_to_replace_buffer, replacement_key_buffer;
            btree_key_t *key_to_replace = key_to_replace_buffer.key();
            btree_key_t *replacement_key = replacement_key_buffer.key();

            bool leveled = node::level(sizer, buf.buf(), sib_buf.buf(), key_to_replace, replacement_key, parent_node);

            if (leveled) {
                internal_node::update_key(last_buf.buf(), key_to_replace, replacement_key);
            }
        }
    }
}

inline void get_btree_superblock(btree_slice_t *slice, access_t access, order_token_t token, got_superblock_t *got_superblock_out) {
    rassert(is_read_mode(access));
    get_btree_superblock(slice, access, 0, repli_timestamp_t::distant_past, token, got_superblock_out);
}

inline void get_btree_superblock(btree_slice_t *slice, access_t access, int expected_change_count, repli_timestamp_t tstamp, order_token_t token, got_superblock_t *got_superblock_out) {
    slice->assert_thread();

    slice->pre_begin_transaction_sink_.check_out(token);
    order_token_t begin_transaction_token = (is_read_mode(access) ? slice->pre_begin_transaction_read_mode_source_ : slice->pre_begin_transaction_write_mode_source_).check_in(token.tag() + "+begin_transaction_token");
    got_superblock_out->txn.reset(new transaction_t(slice->cache(), access, expected_change_count, tstamp));
    got_superblock_out->txn->set_token(slice->post_begin_transaction_checkpoint_.check_through(begin_transaction_token));

    buf_lock_t tmp_buf(got_superblock_out->txn.get(), SUPERBLOCK_ID, access);
    boost::scoped_ptr<superblock_t> tmp_sb(new real_superblock_t(tmp_buf));
    got_superblock_out->sb.swap(tmp_sb);
}

template <class Value>
void find_keyvalue_location_for_write(value_sizer_t<Value> *sizer, got_superblock_t *got_superblock, btree_key_t *key, repli_timestamp_t tstamp, keyvalue_location_t<Value> *keyvalue_location_out) {
    keyvalue_location_out->sb.swap(got_superblock->sb);
    keyvalue_location_out->txn = got_superblock->txn;

    buf_lock_t last_buf;
    buf_lock_t buf;
    get_root(sizer, keyvalue_location_out->txn.get(), keyvalue_location_out->sb.get(), &buf, tstamp);

    // Walk down the tree to the leaf.
    while (node::is_internal(reinterpret_cast<const node_t *>(buf->get_data_read()))) {
        // Check if the node is overfull and proactively split it if it is (since this is an internal node).
<<<<<<< HEAD
        check_and_handle_split(sizer, keyvalue_location_out->txn.get(), buf, last_buf, keyvalue_location_out->sb.get(), key, reinterpret_cast<Value *>(NULL), keyvalue_location_out->txn->get_cache()->get_block_size());
        // Check if the node is underfull, and merge/level if it is.
        check_and_handle_underfull(keyvalue_location_out->txn.get(), buf, last_buf, keyvalue_location_out->sb.get(), key, keyvalue_location_out->txn->get_cache()->get_block_size());
=======
        check_and_handle_split(sizer, keyvalue_location_out->txn.get(), buf, last_buf, keyvalue_location_out->sb_buf, key, reinterpret_cast<memcached_value_t *>(NULL));
        // Check if the node is underfull, and merge/level if it is.
        check_and_handle_underfull(sizer, keyvalue_location_out->txn.get(), buf, last_buf, keyvalue_location_out->sb_buf, key);
>>>>>>> 73b26deb

        // Release the superblock, if we've gone past the root (and haven't
        // already released it). If we're still at the root or at one of
        // its direct children, we might still want to replace the root, so
        // we can't release the superblock yet.
        if (last_buf.is_acquired()) {
            keyvalue_location_out->sb->release();
        }

        // Release the old previous node (unless we're at the root), and set
        // the next previous node (which is the current node).

        // Look up and acquire the next node.
        block_id_t node_id = internal_node::lookup(reinterpret_cast<const internal_node_t *>(buf->get_data_read()), key);
        rassert(node_id != NULL_BLOCK_ID && node_id != SUPERBLOCK_ID);

        buf_lock_t tmp(keyvalue_location_out->txn.get(), node_id, rwi_write);
        last_buf.swap(tmp);
        buf.swap(last_buf);
    }

    {
        scoped_malloc<Value> tmp(sizer->max_possible_size());

        // We've gone down the tree and gotten to a leaf. Now look up the key.
        bool key_found = leaf::lookup<Value>(sizer, reinterpret_cast<const leaf_node_t *>(buf->get_data_read()), key, tmp.get());

        if (key_found) {
            keyvalue_location_out->there_originally_was_value = true;
            keyvalue_location_out->value.swap(tmp);
        }
    }

    keyvalue_location_out->last_buf.swap(last_buf);
    keyvalue_location_out->buf.swap(buf);
}

template <class Value>
void find_keyvalue_location_for_read(value_sizer_t<Value> *sizer, got_superblock_t *got_superblock, btree_key_t *key, keyvalue_location_t<Value> *keyvalue_location_out) {
    block_id_t node_id = got_superblock->sb->get_root_block_id();
    rassert(node_id != SUPERBLOCK_ID);

    boost::shared_ptr<transaction_t> txn = got_superblock->txn;
    buf_lock_t buf;
    got_superblock->sb->swap_buf(buf);

    if (node_id == NULL_BLOCK_ID) {
        // There is no root, so the tree is empty.
        keyvalue_location_out->txn = txn;
        return;
    }

    {
        buf_lock_t tmp(txn.get(), node_id, rwi_read);
        buf.swap(tmp);
    }

#ifndef NDEBUG
    node::validate(sizer, reinterpret_cast<const node_t *>(buf->get_data_read()));
#endif  // NDEBUG

    while (node::is_internal(reinterpret_cast<const node_t *>(buf->get_data_read()))) {
        node_id = internal_node::lookup(reinterpret_cast<const internal_node_t *>(buf->get_data_read()), key);
        rassert(node_id != NULL_BLOCK_ID && node_id != SUPERBLOCK_ID);

        {
            buf_lock_t tmp(txn.get(), node_id, rwi_read);
            buf.swap(tmp);
        }

#ifndef NDEBUG
        node::validate(sizer, reinterpret_cast<const node_t *>(buf->get_data_read()));
#endif  // NDEBUG
    }

    // Got down to the leaf, now probe it.
    const leaf_node_t *leaf = reinterpret_cast<const leaf_node_t *>(buf->get_data_read());
    int key_index = leaf::impl::find_key(leaf, key);

    if (key_index == leaf::impl::key_not_found) {
        keyvalue_location_out->txn = txn;
        return;
    }

    const Value *value = leaf::get_pair_by_index<Value>(leaf, key_index)->value();

    keyvalue_location_out->txn = txn;
    keyvalue_location_out->buf.swap(buf);
    keyvalue_location_out->there_originally_was_value = true;
    {
        int n = sizer->size(value);
        scoped_malloc<Value> tmp(n);
        memcpy(tmp.get(), value, n);
        keyvalue_location_out->value.swap(tmp);
    }
}

template <class Value>
void apply_keyvalue_change(value_sizer_t<Value> *sizer, keyvalue_location_t<Value> *kv_loc, btree_key_t *key, repli_timestamp_t tstamp) {
    if (kv_loc->value) {
        // We have a value to insert.

        // Split the node if necessary, to make sure that we have room
        // for the value.  Not necessary when deleting, because the
        // node won't grow.

<<<<<<< HEAD
        check_and_handle_split(sizer, kv_loc->txn.get(), kv_loc->buf, kv_loc->last_buf, kv_loc->sb.get(), key, kv_loc->value.get(), kv_loc->txn->get_cache()->get_block_size());
=======
        check_and_handle_split(sizer, kv_loc->txn.get(), kv_loc->buf, kv_loc->last_buf, kv_loc->sb_buf, key, kv_loc->value.get());
>>>>>>> 73b26deb

        bool success = leaf::insert(sizer, kv_loc->buf.buf(), key, kv_loc->value.get(), tstamp);
        guarantee(success, "could not insert into leaf btree node");
    } else {
        // Delete the value if it's there.
        if (kv_loc->there_originally_was_value) {
            leaf::remove(sizer, kv_loc->buf.buf(), key);
        }
    }

    // Check to see if the leaf is underfull (following a change in
    // size or a deletion, and merge/level if it is.
<<<<<<< HEAD
    check_and_handle_underfull(kv_loc->txn.get(), kv_loc->buf, kv_loc->last_buf, kv_loc->sb.get(), key, kv_loc->txn->get_cache()->get_block_size());
=======
    check_and_handle_underfull(sizer, kv_loc->txn.get(), kv_loc->buf, kv_loc->last_buf, kv_loc->sb_buf, key);
}

template <class Value>
value_txn_t<Value>::value_txn_t(btree_key_t *key, value_sizer_t<Value> *sizer, keyvalue_location_t<Value> *value, repli_timestamp_t tstamp)
    : key(key), sizer(sizer), value(value), tstamp(tstamp)
{ }

template <class Value>
value_txn_t<Value>::~value_txn_t() {
    kv_location->value.reinterpret_swap(value);
    apply_keyvalue_change(sizer, kv_location, key, tstamp);
}

template <class Value>
value_txn_t<Value> get_key_value_write(btree_slice_t *slice, btree_key_t *key, repli_timestamp_t tstamp, order_token_t token) {
    value_sizer_t<Value> sizer(slice->cache()->get_block_size());
    got_superblock_t got_superblock;

    get_btree_superblock(slice, rwi_write, 1, tstamp, token, &got_superblock);

    keyvalue_location_t<Value> kv_location;
    find_keyvalue_location_for_write(sizer, &got_superblock, key, tstamp, &kv_location);

    value_txn_t<Value> value_txn;
    value_txn.value.reinterpret_swap(kv_location.value);
}

template <class Value>
void get_value_read(btree_slice_t *slice, btree_key_t *key, order_token_t token, keyvalue_location_t<Value> *kv_location_out) {
    value_sizer_t<Value> sizer(slice->cache()->get_block_size());
    got_superblock_t got_superblock;
    get_btree_superblock(slice, rwi_read, token, &got_superblock);

    find_keyvalue_location_for_read(sizer, got_superblock, key, kv_location_out);
>>>>>>> 73b26deb
}<|MERGE_RESOLUTION|>--- conflicted
+++ resolved
@@ -16,7 +16,6 @@
 // relevant.
 
 
-
 inline void insert_root(block_id_t root_id, superblock_t* sb) {
     sb->set_root_block_id(root_id);
     sb->release();
@@ -34,13 +33,8 @@
         buf_out->swap(tmp);
     } else {
         buf_out->allocate(txn);
-<<<<<<< HEAD
-        leaf::init(sizer, buf_out->buf(), timestamp);
+        leaf::init(sizer, reinterpret_cast<leaf_node_t *>(buf_out->buf()->get_data_major_write()), timestamp);
         insert_root(buf_out->buf()->get_block_id(), sb);
-=======
-        leaf::init(sizer, reinterpret_cast<leaf_node_t *>(buf_out->buf()->get_data_major_write()), timestamp);
-        insert_root(buf_out->buf()->get_block_id(), sb_buf);
->>>>>>> 73b26deb
     }
 }
 
@@ -49,13 +43,8 @@
 // value that will be inserted; if it's an internal node, provide NULL (we
 // split internal nodes proactively).
 template <class Value>
-<<<<<<< HEAD
 void check_and_handle_split(value_sizer_t<Value> *sizer, transaction_t *txn, buf_lock_t& buf, buf_lock_t& last_buf, superblock_t *sb,
-                            const btree_key_t *key, Value *new_value, block_size_t block_size) {
-=======
-void check_and_handle_split(value_sizer_t<Value> *sizer, transaction_t *txn, buf_lock_t& buf, buf_lock_t& last_buf, buf_lock_t& sb_buf,
                             const btree_key_t *key, Value *new_value) {
->>>>>>> 73b26deb
     txn->assert_thread();
 
     const node_t *node = reinterpret_cast<const node_t *>(buf->get_data_read());
@@ -107,15 +96,10 @@
 }
 
 // Merge or level the node if necessary.
-<<<<<<< HEAD
-inline void check_and_handle_underfull(transaction_t *txn, buf_lock_t& buf, buf_lock_t& last_buf, superblock_t *sb,
-                                const btree_key_t *key, block_size_t block_size) {
-=======
 template <class Value>
 void check_and_handle_underfull(value_sizer_t<Value> *sizer, transaction_t *txn,
-                                buf_lock_t& buf, buf_lock_t& last_buf, buf_lock_t& sb_buf,
+                                buf_lock_t& buf, buf_lock_t& last_buf, superblock_t *sb,
                                 const btree_key_t *key) {
->>>>>>> 73b26deb
     const node_t *node = reinterpret_cast<const node_t *>(buf->get_data_read());
     if (last_buf.is_acquired() && node::is_underfull(sizer->block_size(), node)) { // The root node is never underfull.
 
@@ -203,15 +187,9 @@
     // Walk down the tree to the leaf.
     while (node::is_internal(reinterpret_cast<const node_t *>(buf->get_data_read()))) {
         // Check if the node is overfull and proactively split it if it is (since this is an internal node).
-<<<<<<< HEAD
-        check_and_handle_split(sizer, keyvalue_location_out->txn.get(), buf, last_buf, keyvalue_location_out->sb.get(), key, reinterpret_cast<Value *>(NULL), keyvalue_location_out->txn->get_cache()->get_block_size());
+        check_and_handle_split(sizer, keyvalue_location_out->txn.get(), buf, last_buf, keyvalue_location_out->sb.get(), key, reinterpret_cast<Value *>(NULL));
         // Check if the node is underfull, and merge/level if it is.
-        check_and_handle_underfull(keyvalue_location_out->txn.get(), buf, last_buf, keyvalue_location_out->sb.get(), key, keyvalue_location_out->txn->get_cache()->get_block_size());
-=======
-        check_and_handle_split(sizer, keyvalue_location_out->txn.get(), buf, last_buf, keyvalue_location_out->sb_buf, key, reinterpret_cast<memcached_value_t *>(NULL));
-        // Check if the node is underfull, and merge/level if it is.
-        check_and_handle_underfull(sizer, keyvalue_location_out->txn.get(), buf, last_buf, keyvalue_location_out->sb_buf, key);
->>>>>>> 73b26deb
+        check_and_handle_underfull(sizer, keyvalue_location_out->txn.get(), buf, last_buf, keyvalue_location_out->sb.get(), key);
 
         // Release the superblock, if we've gone past the root (and haven't
         // already released it). If we're still at the root or at one of
@@ -318,11 +296,7 @@
         // for the value.  Not necessary when deleting, because the
         // node won't grow.
 
-<<<<<<< HEAD
-        check_and_handle_split(sizer, kv_loc->txn.get(), kv_loc->buf, kv_loc->last_buf, kv_loc->sb.get(), key, kv_loc->value.get(), kv_loc->txn->get_cache()->get_block_size());
-=======
-        check_and_handle_split(sizer, kv_loc->txn.get(), kv_loc->buf, kv_loc->last_buf, kv_loc->sb_buf, key, kv_loc->value.get());
->>>>>>> 73b26deb
+        check_and_handle_split(sizer, kv_loc->txn.get(), kv_loc->buf, kv_loc->last_buf, kv_loc->sb.get(), key, kv_loc->value.get());
 
         bool success = leaf::insert(sizer, kv_loc->buf.buf(), key, kv_loc->value.get(), tstamp);
         guarantee(success, "could not insert into leaf btree node");
@@ -335,10 +309,7 @@
 
     // Check to see if the leaf is underfull (following a change in
     // size or a deletion, and merge/level if it is.
-<<<<<<< HEAD
-    check_and_handle_underfull(kv_loc->txn.get(), kv_loc->buf, kv_loc->last_buf, kv_loc->sb.get(), key, kv_loc->txn->get_cache()->get_block_size());
-=======
-    check_and_handle_underfull(sizer, kv_loc->txn.get(), kv_loc->buf, kv_loc->last_buf, kv_loc->sb_buf, key);
+    check_and_handle_underfull(sizer, kv_loc->txn.get(), kv_loc->buf, kv_loc->last_buf, kv_loc->sb.get(), key);
 }
 
 template <class Value>
@@ -373,5 +344,4 @@
     get_btree_superblock(slice, rwi_read, token, &got_superblock);
 
     find_keyvalue_location_for_read(sizer, got_superblock, key, kv_location_out);
->>>>>>> 73b26deb
 }