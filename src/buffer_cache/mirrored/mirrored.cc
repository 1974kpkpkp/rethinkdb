--- conflicted
+++ resolved
@@ -436,11 +436,7 @@
             return snap->acquire_data(io_account);
         }
     }
-<<<<<<< HEAD
     unreachable("No acceptable snapshotted version found for version %" PRIu64, version_to_access);
-=======
-    unreachable("No acceptable snapshotted version found for version %" PRIu64 "", version_to_access);
->>>>>>> 03efa7aa
 }
 
 // TODO (sam): Look at who's passing this void pointer.
@@ -1165,11 +1161,7 @@
 
     cache->stats->pm_transactions_active.end(&start_time);
 
-<<<<<<< HEAD
     rassert(num_buf_locks_acquired == 0, "num_buf_locks_acquired = %" PRIi64, num_buf_locks_acquired);
-=======
-    rassert(num_buf_locks_acquired == 0, "num_buf_locks_acquired = %" PRIu64 "", num_buf_locks_acquired);
->>>>>>> 03efa7aa
     guarantee(num_buf_locks_acquired == 0);
 
     block_pm_duration commit_timer(&cache->stats->pm_transactions_committing);
