#include "buffer_cache/mirrored/mirrored.hpp"
#include "buffer_cache/stats.hpp"
#include "callbacks.hpp"
#include "mirrored.hpp"

/**
 * Buffer implementation.
 */

/* This mini-FSM loads a buf from disk. */

struct load_buf_fsm_t : public thread_message_t, serializer_t::read_callback_t {
    bool have_loaded;
    mc_inner_buf_t *inner_buf;
    explicit load_buf_fsm_t(mc_inner_buf_t *buf) : inner_buf(buf) {
        bool locked __attribute__((unused)) = inner_buf->lock.lock(rwi_write, NULL);
        rassert(locked);
        have_loaded = false;
        if (continue_on_thread(inner_buf->cache->serializer->home_thread, this)) on_thread_switch();
    }
    void on_thread_switch() {
        if (!have_loaded) {
            inner_buf->subtree_recency = inner_buf->cache->serializer->get_recency(inner_buf->block_id);
            if (inner_buf->cache->serializer->do_read(inner_buf->block_id, inner_buf->data, this))
                on_serializer_read();
        } else {
            // Read the block sequence id
            inner_buf->block_sequence_id = inner_buf->cache->serializer->get_block_sequence_id(inner_buf->block_id, inner_buf->data);

            inner_buf->replay_patches();

            inner_buf->lock.unlock();
            delete this;
        }
    }
    void on_serializer_read() {
        have_loaded = true;
        if (continue_on_thread(inner_buf->cache->home_thread, this)) on_thread_switch();
    }
};

// This form of the buf constructor is used when the block exists on disk and needs to be loaded
mc_inner_buf_t::mc_inner_buf_t(cache_t *cache, block_id_t block_id, bool should_load)
    : cache(cache),
      block_id(block_id),
      subtree_recency(repli_timestamp::invalid),  // Gets initialized by load_buf_fsm_t.
      data(cache->serializer->malloc()),
      version_id(cache->get_min_snapshot_version(cache->get_current_version_id())),
      next_patch_counter(1),
      refcount(0),
      do_delete(false),
      write_empty_deleted_block(false),
      cow_will_be_needed(false),
      writeback_buf(this),
      page_repl_buf(this),
      page_map_buf(this),
<<<<<<< HEAD
      block_sequence_id(NULL_SER_BLOCK_SEQUENCE_ID) {
=======
      transaction_id(NULL_SER_TRANSACTION_ID) {

>>>>>>> 37a3edc1
    if (should_load) {
        new load_buf_fsm_t(this);
    }

    // pm_n_blocks_in_memory gets incremented in cases where
    // should_load == false, because currently we're still mallocing
    // the buffer.
    pm_n_blocks_in_memory++;
    refcount++; // Make the refcount nonzero so this block won't be considered safe to unload.

    cache->page_repl.make_space(1);

    refcount--;
}

// This form of the buf constructor is used when the block exists on disks but has been loaded into buf already
mc_inner_buf_t::mc_inner_buf_t(cache_t *cache, block_id_t block_id, void *buf, repli_timestamp recency_timestamp)
    : cache(cache),
      block_id(block_id),
      subtree_recency(recency_timestamp),
      data(buf),
      version_id(cache->get_min_snapshot_version(cache->get_current_version_id())),
      refcount(0),
      do_delete(false),
      write_empty_deleted_block(false),
      cow_will_be_needed(false),
      writeback_buf(this),
      page_repl_buf(this),
      page_map_buf(this),
      block_sequence_id(NULL_SER_BLOCK_SEQUENCE_ID) {

    pm_n_blocks_in_memory++;
    refcount++; // Make the refcount nonzero so this block won't be considered safe to unload.
    cache->page_repl.make_space(1);
    refcount--;

<<<<<<< HEAD
    // Read the block sequence id
    block_sequence_id = cache->serializer->get_block_sequence_id(block_id, data);
    
=======
    // Read the transaction id
    transaction_id = cache->serializer->get_current_transaction_id(block_id, data);

>>>>>>> 37a3edc1
    replay_patches();
}

mc_inner_buf_t *mc_inner_buf_t::allocate(cache_t *cache, version_id_t snapshot_version, repli_timestamp recency_timestamp) {
    cache->assert_thread();

    block_id_t block_id = cache->free_list.gen_block_id();
    mc_inner_buf_t *inner_buf = cache->page_map.find(block_id);
    if (!inner_buf) {
        return new mc_inner_buf_t(cache, block_id, snapshot_version, recency_timestamp);
    } else {
        // Block with block_id was logically deleted, but its inner_buf survived.
        // That can happen when there are active snapshots that holding older versions
        // of the block. It's safe to update the top version of the block though.
        rassert(inner_buf->data == NULL && inner_buf->do_delete);

        inner_buf->subtree_recency = recency_timestamp;
        inner_buf->data = cache->serializer->malloc();
        inner_buf->version_id = snapshot_version;
        inner_buf->do_delete = false;
        inner_buf->next_patch_counter = 1;
        inner_buf->write_empty_deleted_block = false;
        inner_buf->cow_will_be_needed = false;
        inner_buf->transaction_id = NULL_SER_TRANSACTION_ID;

        return inner_buf;
    }
}

// This form of the buf constructor is used when a completely new block is being created.
// Internal use from mc_inner_buf_t::allocate only!
// If you update this constructor, please don't forget to update mc_inner_buf_tallocate
// accordingly.
mc_inner_buf_t::mc_inner_buf_t(cache_t *cache, block_id_t block_id, version_id_t snapshot_version, repli_timestamp recency_timestamp)
    : cache(cache),
      block_id(block_id),
      subtree_recency(recency_timestamp),
      data(cache->serializer->malloc()),
      version_id(snapshot_version),
      next_patch_counter(1),
      refcount(0),
      do_delete(false),
      write_empty_deleted_block(false),
      cow_will_be_needed(false),
      writeback_buf(this),
      page_repl_buf(this),
      page_map_buf(this),
<<<<<<< HEAD
      block_sequence_id(NULL_SER_BLOCK_SEQUENCE_ID) {
=======
      transaction_id(NULL_SER_TRANSACTION_ID)
{
>>>>>>> 37a3edc1
    cache->assert_thread();

#if !defined(NDEBUG) || defined(VALGRIND)
    // The memory allocator already filled this with 0xBD, but it's nice to be able to distinguish
    // between problems with uninitialized memory and problems with uninitialized blocks
    memset(data, 0xCD, cache->serializer->get_block_size().value());
#endif

    pm_n_blocks_in_memory++;
    refcount++; // Make the refcount nonzero so this block won't be considered safe to unload.

    cache->page_repl.make_space(1);

    refcount--;
}

mc_inner_buf_t::~mc_inner_buf_t() {
    cache->assert_thread();

#ifndef NDEBUG
    // We're about to free the data, let's set it to a recognizable
    // value to make sure we don't depend on accessing things that may
    // be flushed out of the cache.
    memset(data, 0xDD, cache->serializer->get_block_size().value());
#endif

    rassert(safe_to_unload());
    if (data)
        cache->serializer->free(data);

    pm_n_blocks_in_memory--;
}

void mc_inner_buf_t::replay_patches() {
    const std::vector<buf_patch_t*>* patches = cache->patch_memory_storage.get_patches(block_id);
    // Remove obsolete patches from diff storage
    if (patches) {
        cache->patch_memory_storage.filter_applied_patches(block_id, block_sequence_id);
        patches = cache->patch_memory_storage.get_patches(block_id);
    }
    // All patches that currently exist must have been materialized out of core...
    if (patches) {
        writeback_buf.last_patch_materialized = patches->back()->get_patch_counter();
    } else {
        writeback_buf.last_patch_materialized = 0; // Nothing of relevance is materialized (only obsolete patches if any).
    }

<<<<<<< HEAD
    /*if (patches) {
        fprintf(stderr, "Replaying %d patches on block %d\n", (int)patches->size(), block_id);
    }*/

=======
>>>>>>> 37a3edc1
    // Apply outstanding patches
    cache->patch_memory_storage.apply_patches(block_id, (char*)data);

    // Set next_patch_counter such that the next patches get values consistent with the existing patches
    if (patches) {
        next_patch_counter = patches->back()->get_patch_counter() + 1;
    } else {
        next_patch_counter = 1;
    }
}

void mc_inner_buf_t::snapshot() {
    cache->assert_thread();
    rassert(snapshots.size() == 0 || snapshots.front().snapshotted_version < version_id);

    size_t num_snapshots_affected = cache->register_snapshotted_block(this, version_id);
    rassert(cow_will_be_needed || num_snapshots_affected > 0);

    snapshots.push_front(buf_snapshot_info_t(data, version_id, num_snapshots_affected));
}

template<typename Predicate> void mc_inner_buf_t::release_snapshot(Predicate p) {
    for (snapshot_data_list_t::iterator it = snapshots.begin(); it != snapshots.end(); ++it) {
        buf_snapshot_info_t& snap = *it;
        if (p(snap)) {
            if (--snap.refcount == 0) {
                cache->serializer->free(snap.data);
                snapshots.erase(it);
            }
            return;
        }
    }
    unreachable("Tried to release block snapshot that doesn't exist");
}

template<> void mc_inner_buf_t::release_snapshot(version_id_t version) {
    release_snapshot(version_predicate_t(version));
}

template<> void mc_inner_buf_t::release_snapshot(void *data) {
    release_snapshot(data_predicate_t(data));
}

bool mc_inner_buf_t::safe_to_unload() {
    return !lock.locked() && writeback_buf.safe_to_unload() && refcount == 0 && !cow_will_be_needed && snapshots.size() == 0;
}

perfmon_duration_sampler_t
    pm_bufs_acquiring("bufs_acquiring", secs_to_ticks(1)),
    pm_bufs_held("bufs_held", secs_to_ticks(1));

mc_buf_t::mc_buf_t(mc_inner_buf_t *inner_buf, access_t mode, mc_inner_buf_t::version_id_t version_to_access, bool snapshotted)
    : ready(false), callback(NULL), mode(mode), non_locking_access(false), version_to_access(version_to_access), snapshotted(snapshotted), inner_buf(inner_buf), data(NULL)
{
    inner_buf->cache->assert_thread();
#ifndef FAST_PERFMON
    patches_affected_data_size_at_start = -1;
#endif


    // If the top version is less or equal to version_to_access, then we need to acquire
    // a read lock first (otherwise we may get the data of the unfinished write on top).
    if (version_to_access != mc_inner_buf_t::faux_version_id && snapshotted  && version_to_access < inner_buf->version_id) {
        rassert(is_read_mode(mode), "Only read access is allowed to block snapshots");
        inner_buf->refcount++;
        acquire_block(false);
    } else {
        // the top version is the right one for us
        pm_bufs_acquiring.begin(&start_time);
        inner_buf->refcount++;
        if (inner_buf->lock.lock(mode == rwi_read_outdated_ok ? rwi_read : mode, this)) {
            on_lock_available();
        }
    }
}

void *mc_inner_buf_t::get_snapshot_data(version_id_t version_to_access) {
    rassert(version_to_access != mc_inner_buf_t::faux_version_id);
    for (snapshot_data_list_t::iterator it = snapshots.begin(); it != snapshots.end(); it++) {
        if ((*it).snapshotted_version <= version_to_access) {
            return (*it).data;
        }
    }
    return NULL;
}

void mc_buf_t::on_lock_available() {
    pm_bufs_acquiring.end(&start_time);
    acquire_block(true);
}

void mc_buf_t::acquire_block(bool locked) {
    inner_buf->cache->assert_thread();

    mc_inner_buf_t::version_id_t inner_version = inner_buf->version_id;
    // In case we don't have received a version yet (i.e. this is the first block we are acquiring, just access the most recent version)
    if (snapshotted && version_to_access != mc_inner_buf_t::faux_version_id) {
        data = inner_version <= version_to_access ? inner_buf->data : inner_buf->get_snapshot_data(version_to_access);
        guarantee(data != NULL);
    } else {
        rassert(!inner_buf->do_delete);

        switch (mode) {
            case rwi_read: {
                data = inner_buf->data;
<<<<<<< HEAD
                inner_buf->cow_will_be_needed = true;
            }
            inner_buf->lock.unlock();
            break;
        }
        case rwi_write: {
            if (inner_buf->cow_will_be_needed) {
                data = inner_buf->cache->serializer->clone(inner_buf->data);
                inner_buf->data = data;
                inner_buf->cow_will_be_needed = false;
=======
                break;
            }
            case rwi_read_outdated_ok: {
                if (inner_buf->cow_will_be_needed) {
                    data = inner_buf->cache->serializer->clone(inner_buf->data);
                } else {
                    data = inner_buf->data;
                    inner_buf->cow_will_be_needed = true;
                }
                inner_buf->lock.unlock();
                break;
>>>>>>> 37a3edc1
            }
            case rwi_write: {
                bool need_to_create_snapshot = inner_buf->cow_will_be_needed || (inner_version != mc_inner_buf_t::faux_version_id && inner_version <= inner_buf->cache->get_max_snapshot_version(mc_inner_buf_t::faux_version_id));
                if (need_to_create_snapshot) {
                    inner_buf->snapshot();

                    if (inner_buf->cow_will_be_needed)
                        ++inner_buf->snapshots.front().refcount;
                }

                inner_buf->version_id = version_to_access == mc_inner_buf_t::faux_version_id ? inner_buf->cache->get_current_version_id() : version_to_access;
                //inner_buf->version_id = inner_buf->cache->get_current_version_id();

                if (need_to_create_snapshot) {
                    data = inner_buf->cache->serializer->clone(inner_buf->data);
                    inner_buf->data = data;
                    inner_buf->cow_will_be_needed = false;
                }
                data = inner_buf->data;

#ifndef FAST_PERFMON
                if (!inner_buf->writeback_buf.needs_flush && patches_affected_data_size_at_start == -1) {
                    patches_affected_data_size_at_start = inner_buf->cache->patch_memory_storage.get_affected_data_size(inner_buf->block_id);
                }
#endif
                break;
            }
            case rwi_intent:
                not_implemented("Locking with intent not supported yet.");
            case rwi_upgrade:
            default:
                unreachable();
        }
    }

    version_to_access = mc_inner_buf_t::faux_version_id;

    pm_bufs_held.begin(&start_time);

    ready = true;
    if (callback) callback->on_block_available(this);

    if (snapshotted) {
        if (locked)
            inner_buf->lock.unlock();
        non_locking_access = true;
    }
}

void mc_buf_t::apply_patch(buf_patch_t *patch) {
    rassert(ready);
    rassert(!inner_buf->safe_to_unload()); // If this assertion fails, it probably means that you're trying to access a buf you don't own.
    rassert(!inner_buf->do_delete);
    rassert(mode == rwi_write);
    rassert(data == inner_buf->data);
    rassert(patch->get_block_id() == inner_buf->block_id);

    patch->apply_to_buf((char*)data);
    inner_buf->writeback_buf.set_dirty();

    // We cannot accept patches for blocks without a valid block sequence id (namely newly allocated blocks, they have to be written to disk at least once)
    if (inner_buf->block_sequence_id == NULL_SER_BLOCK_SEQUENCE_ID) {
        ensure_flush();
    }

    if (!inner_buf->writeback_buf.needs_flush) {
        // Check if we want to disable patching for this block and flush it directly instead
        const size_t MAX_PATCHES_SIZE = inner_buf->cache->serializer->get_block_size().value() / inner_buf->cache->max_patches_size_ratio;
        if (patch->get_affected_data_size() + inner_buf->cache->patch_memory_storage.get_affected_data_size(inner_buf->block_id) > MAX_PATCHES_SIZE) {
            ensure_flush();
        } else {
            // Store the patch if the buffer does not have to be flushed anyway
            if (patch->get_patch_counter() == 1) {
                // Clean up any left-over patches
                inner_buf->cache->patch_memory_storage.drop_patches(inner_buf->block_id);
            }

            inner_buf->cache->patch_memory_storage.store_patch(*patch);
        }
    }


    if (inner_buf->writeback_buf.needs_flush) {
        delete patch;
    }
}

void *mc_buf_t::get_data_major_write() {
    rassert(ready);
    rassert(!inner_buf->safe_to_unload()); // If this assertion fails, it probably means that you're trying to access a buf you don't own.
    rassert(!inner_buf->do_delete);
    rassert(mode == rwi_write);
    rassert(data == inner_buf->data);

    inner_buf->assert_thread();

    ensure_flush();

    return data;
}

void mc_buf_t::ensure_flush() {
    rassert(data == inner_buf->data);
    if (!inner_buf->writeback_buf.needs_flush) {
        // We bypass the patching system, make sure this buffer gets flushed.
        inner_buf->writeback_buf.needs_flush = true;
        // ... we can also get rid of existing patches at this point.
        inner_buf->cache->patch_memory_storage.drop_patches(inner_buf->block_id);
        // Make sure that the buf is marked as dirty
        inner_buf->writeback_buf.set_dirty();
    }
}

void mc_buf_t::mark_deleted(bool write_null) {
    rassert(mode == rwi_write);
    rassert(!inner_buf->safe_to_unload());

    bool need_to_create_snapshot = inner_buf->version_id <= inner_buf->cache->get_max_snapshot_version(mc_inner_buf_t::faux_version_id);
    if (need_to_create_snapshot) {
        inner_buf->snapshot();

        inner_buf->data = NULL;
        data = NULL;
        inner_buf->version_id = inner_buf->cache->get_current_version_id();
    }

    inner_buf->do_delete = true;
    inner_buf->write_empty_deleted_block = write_null;
    ensure_flush(); // Disable patch log system for the buffer
}

patch_counter_t mc_buf_t::get_next_patch_counter() {
    rassert(ready);
    rassert(!inner_buf->do_delete);
    rassert(mode == rwi_write);
    rassert(data == inner_buf->data);
    return inner_buf->next_patch_counter++;
}

void mc_buf_t::set_data(const void* dest, const void* src, const size_t n) {
    rassert(data == inner_buf->data);
    if (n == 0)
        return;
    rassert(dest >= data && (size_t)dest < (size_t)data + inner_buf->cache->get_block_size().value());
    rassert((size_t)dest + n <= (size_t)data + inner_buf->cache->get_block_size().value());

    if (inner_buf->writeback_buf.needs_flush) {
        // Save the allocation / construction of a patch object
        get_data_major_write();
        memcpy(const_cast<void*>(dest), src, n);
    } else {
        size_t offset = (const char*)dest - (const char*)data;
        // block_sequence ID will be set later...
        apply_patch(new memcpy_patch_t(inner_buf->block_id, get_next_patch_counter(), offset, (const char*)src, n));
    }
}

void mc_buf_t::move_data(const void* dest, const void* src, const size_t n) {
    rassert(data == inner_buf->data);
    if (n == 0)
        return;
    rassert(dest >= data && (size_t)dest < (size_t)data + inner_buf->cache->get_block_size().value());
    rassert((size_t)dest + n <= (size_t)data + inner_buf->cache->get_block_size().value());
    rassert(src >= data && (size_t)src < (size_t)data + inner_buf->cache->get_block_size().value());
    rassert((size_t)src + n <= (size_t)data + inner_buf->cache->get_block_size().value());

    if (inner_buf->writeback_buf.needs_flush) {
        // Save the allocation / construction of a patch object
        get_data_major_write();
        memmove(const_cast<void*>(dest), src, n);
    } else {
        size_t dest_offset = (const char*)dest - (const char*)data;
        size_t src_offset = (const char*)src - (const char*)data;
        // block_sequence ID will be set later...
        apply_patch(new memmove_patch_t(inner_buf->block_id, get_next_patch_counter(), dest_offset, src_offset, n));
    }
}

#ifndef FAST_PERFMON
perfmon_sampler_t pm_patches_size_per_write("patches_size_per_write_buf", secs_to_ticks(1), false);
#endif

void mc_buf_t::release() {
    inner_buf->cache->assert_thread();
    pm_bufs_held.end(&start_time);

#ifndef FAST_PERFMON
    if (mode == rwi_write && !inner_buf->writeback_buf.needs_flush && patches_affected_data_size_at_start >= 0) {
        if (inner_buf->cache->patch_memory_storage.get_affected_data_size(inner_buf->block_id) > (size_t)patches_affected_data_size_at_start)
            pm_patches_size_per_write.record(inner_buf->cache->patch_memory_storage.get_affected_data_size(inner_buf->block_id) - patches_affected_data_size_at_start);
    }
#endif

    inner_buf->cache->assert_thread();

    inner_buf->refcount--;

    if (!non_locking_access) {
        switch (mode) {
            case rwi_read:
            case rwi_write: {
                inner_buf->lock.unlock();
                break;
            }
            case rwi_read_outdated_ok: {
                if (data == inner_buf->data) {
                    inner_buf->cow_will_be_needed = false;
                } else {
                    inner_buf->release_snapshot(data);
                    //inner_buf->cache->serializer->free(data);
                }
                break;
            }
            case rwi_intent:
            case rwi_upgrade:
            default:
                unreachable("Unexpected mode.");
        }
    }

    // If the buf is marked deleted, then we can delete it from memory already
    // and just keep track of the deleted block_id (and whether to write an
    // empty block).
    if (inner_buf->do_delete) {
        if (mode == rwi_write) {
            inner_buf->writeback_buf.mark_block_id_deleted();
            inner_buf->writeback_buf.set_dirty(false);
            inner_buf->writeback_buf.set_recency_dirty(false); // TODO: Do we need to handle recency in master in some other way?
        }
        if (inner_buf->safe_to_unload()) {
            delete inner_buf;
            inner_buf = NULL;
        }
    }

#if AGGRESSIVE_BUF_UNLOADING == 1
    // If this code is enabled, then it will cause bufs to be unloaded very aggressively.
    // This is useful for catching bugs in which something expects a buf to remain valid even though
    // it is eligible to be unloaded.

    if (inner_buf && inner_buf->safe_to_unload()) {
        delete inner_buf;
    }
#endif

    delete this;
}

mc_buf_t::~mc_buf_t() {
}

/**
 * Transaction implementation.
 */

perfmon_duration_sampler_t
    pm_transactions_starting("transactions_starting", secs_to_ticks(1)),
    pm_transactions_active("transactions_active", secs_to_ticks(1)),
    pm_transactions_committing("transactions_committing", secs_to_ticks(1));

mc_transaction_t::mc_transaction_t(cache_t *cache, access_t access, int expected_change_count, repli_timestamp _recency_timestamp)
    : cache(cache),
      expected_change_count(expected_change_count),
      access(access),
      recency_timestamp(_recency_timestamp),
      begin_callback(NULL),
      commit_callback(NULL),
      state(state_open),
      snapshot_version(mc_inner_buf_t::faux_version_id),
      snapshotted(false)
{
    pm_transactions_starting.begin(&start_time);
    rassert(access == rwi_read || access == rwi_write);
}

mc_transaction_t::~mc_transaction_t() {
    rassert(state == state_committed);
    pm_transactions_committing.end(&start_time);
}

void mc_transaction_t::green_light() {
    pm_transactions_starting.end(&start_time);
    pm_transactions_active.begin(&start_time);
    begin_callback->on_txn_begin(this);
}

bool mc_transaction_t::commit(transaction_commit_callback_t *callback) {
    rassert(state == state_open);
    pm_transactions_active.end(&start_time);
    pm_transactions_committing.begin(&start_time);

    assert_thread();

    if (snapshotted && snapshot_version != mc_inner_buf_t::faux_version_id) {
        cache->unregister_snapshot(this);
        for (owned_snapshots_list_t::iterator it = owned_buf_snapshots.begin(); it != owned_buf_snapshots.end(); it++) {
            (*it).first->release_snapshot((*it).second);
        }
    }

    /* We have to call sync_patiently() before on_transaction_commit() so that if
    on_transaction_commit() starts a sync, we will get included in it */
    if (access == rwi_write && cache->writeback.wait_for_flush) {
        if (cache->writeback.sync_patiently(this)) {
            state = state_committed;
        } else {
            state = state_in_commit_call;
        }
    } else {
        state = state_committed;
    }

    cache->on_transaction_commit(this);

    if (state == state_in_commit_call) {
        state = state_committing;
        commit_callback = callback;
        return false;
    } else {
        delete this;
        return true;
    }
}

void mc_transaction_t::on_sync() {
    /* cache->on_transaction_commit() could cause on_sync() to be called even after sync_patiently()
    failed. To detect when this happens, we use the state state_in_commit_call. If we get an
    on_sync() while in state_in_commit_call, we know that we are still inside of commit(), so we
    don't delete ourselves yet and just set state to state_committed instead, thereby signalling
    commit() to delete us. I think there must be a better way to do this, but I can't think of it
    right now. */

    if (state == state_in_commit_call) {
        state = state_committed;
    } else if (state == state_committing) {
        state = state_committed;
        // TODO(NNW): We should push notifications through event queue.
        commit_callback->on_txn_commit(this);
        delete this;
    } else {
        unreachable("Unexpected state.");
    }
}

mc_buf_t *mc_transaction_t::allocate() {
    /* Make a completely new block, complete with a shiny new block_id. */
    rassert(access == rwi_write);
    //rassert(this->snapshot_version != mc_inner_buf_t::faux_version_id);
    rassert(!snapshotted);
    assert_thread();

    inner_buf_t *inner_buf = inner_buf_t::allocate(cache, snapshot_version, recency_timestamp);

    assert_thread();

    // This must pass since no one else holds references to this block.
    mc_buf_t *buf = new mc_buf_t(inner_buf, rwi_write, snapshot_version, snapshotted);

    assert_thread();
    rassert(buf->ready);

    return buf;
}

mc_buf_t *mc_transaction_t::acquire(block_id_t block_id, access_t mode,
                                    block_available_callback_t *callback, bool should_load) {
    rassert(is_read_mode(mode) || access != rwi_read);
    assert_thread();

    inner_buf_t *inner_buf = cache->page_map.find(block_id);
    if (!inner_buf) {
        /* The buf isn't in the cache and must be loaded from disk */
        inner_buf = new inner_buf_t(cache, block_id, should_load);
    }

    // If we are not in a snapshot transaction, then snapshot_version is faux_version_id,
    // so the latest block version will be acquired (possibly, after acquiring the lock).
    // If the snapshot version is specified, then no locking is used.
    buf_t *buf = new buf_t(inner_buf, mode, snapshot_version, snapshotted);

    if (!(mode == rwi_read || mode == rwi_read_outdated_ok)) {
        buf->touch_recency(recency_timestamp);
    }

    if (buf->ready) {
        maybe_finalize_version();
        return buf;
    } else {
        buf->callback = snapshotted ? new snapshot_wrapper_t(this, callback) : callback;
        return NULL;
    }
}

void mc_transaction_t::snapshot_wrapper_t::on_block_available(mc_buf_t *block) {
    trx->maybe_finalize_version();
    cb->on_block_available(block);
    delete this;
}

void mc_transaction_t::maybe_finalize_version() {
    cache->assert_thread();

    const bool have_to_snapshot = snapshot_version == mc_inner_buf_t::faux_version_id && snapshotted;
    if (have_to_snapshot) {
        // register_snapshot sets transaction snapshot_version
        cache->register_snapshot(this);
    }
    if (snapshot_version == mc_inner_buf_t::faux_version_id) {
        // For non-snapshotted transactions, we still assign a version number on the first acquire
        snapshot_version = cache->next_snapshot_version;
    }
}

void mc_transaction_t::snapshot() {
    rassert(is_read_mode(get_access()), "Can only make a snapshot in non-writing transaction");
    rassert(snapshot_version == mc_inner_buf_t::faux_version_id, "Tried to take a snapshot after having acquired a first block");

    snapshotted = true;
}

void mc_transaction_t::get_subtree_recencies(block_id_t *block_ids, size_t num_block_ids, repli_timestamp *recencies_out) {
    bool need_second_loop = false;
    for (size_t i = 0; i < num_block_ids; ++i) {
        inner_buf_t *inner_buf = cache->page_map.find(block_ids[i]);
        if (inner_buf) {
            recencies_out[i] = inner_buf->subtree_recency;
        } else {
            need_second_loop = true;
            recencies_out[i] = repli_timestamp::invalid;
        }
    }

    if (need_second_loop) {
        on_thread_t th(cache->serializer->home_thread);

        for (size_t i = 0; i < num_block_ids; ++i) {
            if (recencies_out[i].time == repli_timestamp::invalid.time) {
                recencies_out[i] = cache->serializer->get_recency(block_ids[i]);
            }
        }
    }
}

/**
 * Cache implementation.
 */

void mc_cache_t::create(translator_serializer_t *serializer, mirrored_cache_static_config_t *config) {
    /* Initialize config block and differential log */

    patch_disk_storage_t::create(serializer, MC_CONFIGBLOCK_ID, config);

    /* Write an empty superblock */

    on_thread_t switcher(serializer->home_thread);

    void *superblock = serializer->malloc();
    bzero(superblock, serializer->get_block_size().value());
    translator_serializer_t::write_t write = translator_serializer_t::write_t::make(
        SUPERBLOCK_ID, repli_timestamp::invalid, superblock, false, NULL);

    struct : public serializer_t::write_txn_callback_t, public cond_t {
        void on_serializer_write_txn() { pulse(); }
    } cb;
    if (!serializer->do_write(&write, 1, &cb)) cb.wait();

    serializer->free(superblock);
}

mc_cache_t::mc_cache_t(
            translator_serializer_t *serializer,
            mirrored_cache_config_t *dynamic_config) :

    dynamic_config(dynamic_config),
    serializer(serializer),
    page_repl(
        // Launch page replacement if the user-specified maximum number of blocks is reached
        dynamic_config->max_size / serializer->get_block_size().ser_value(),
        this),
    writeback(
        this,
        dynamic_config->wait_for_flush,
        dynamic_config->flush_timer_ms,
        dynamic_config->flush_dirty_size / serializer->get_block_size().ser_value(),
        dynamic_config->max_dirty_size / serializer->get_block_size().ser_value(),
        dynamic_config->flush_waiting_threshold,
        dynamic_config->max_concurrent_flushes),
    /* Build list of free blocks (the free_list constructor blocks) */
    free_list(serializer),
    shutting_down(false),
    num_live_transactions(0),
    to_pulse_when_last_transaction_commits(NULL),
    max_patches_size_ratio(dynamic_config->wait_for_flush ? MAX_PATCHES_SIZE_RATIO_DURABILITY : MAX_PATCHES_SIZE_RATIO_MIN),
    next_snapshot_version(mc_inner_buf_t::faux_version_id+1)
{
    /* Load differential log from disk */
    patch_disk_storage.reset(new patch_disk_storage_t(*this, MC_CONFIGBLOCK_ID));
    patch_disk_storage->load_patches(patch_memory_storage);

    // Register us for read ahead to warm up faster
    serializer->register_read_ahead_cb(this);
}

mc_cache_t::~mc_cache_t() {
    shutting_down = true;
    serializer->unregister_read_ahead_cb(this);

    /* Wait for all transactions to commit before shutting down */
    if (num_live_transactions > 0) {
        cond_t cond;
        to_pulse_when_last_transaction_commits = &cond;
        cond.wait();
        to_pulse_when_last_transaction_commits = NULL; // writeback is going to start another transaction, we don't want to get notified again (which would fail)
    }
    rassert(num_live_transactions == 0);

    /* Perform a final sync */
    struct : public writeback_t::sync_callback_t, public cond_t {
        void on_sync() { pulse(); }
    } sync_cb;
    if (!writeback.sync(&sync_cb)) sync_cb.wait();

    /* Must destroy patch_disk_storage before we delete bufs because it uses the buf mechanism
    to hold the differential log. */
    patch_disk_storage.reset();

    /* Delete all the buffers */
    while (inner_buf_t *buf = page_repl.get_first_buf()) {
       delete buf;
    }
}

block_size_t mc_cache_t::get_block_size() {
    return serializer->get_block_size();
}

void mc_cache_t::register_snapshot(mc_transaction_t *txn) {
    rassert(txn->snapshot_version == mc_inner_buf_t::faux_version_id, "Snapshot has been already created for this transaction");

    txn->snapshot_version = next_snapshot_version++;
    active_snapshots[txn->snapshot_version] = txn;
}

void mc_cache_t::unregister_snapshot(mc_transaction_t *txn) {
    snapshots_map_t::iterator it = active_snapshots.find(txn->snapshot_version);
    if (it != active_snapshots.end() && (*it).second == txn) {
        active_snapshots.erase(it);
    } else {
        unreachable("Tried to unregister a snapshot which doesn't exist");
    }
}

size_t mc_cache_t::register_snapshotted_block(mc_inner_buf_t *inner_buf, mc_inner_buf_t::version_id_t snapshotted_version) {
    size_t num_snapshots_affected = 0;
    for (snapshots_map_t::iterator it = active_snapshots.lower_bound(snapshotted_version); it != active_snapshots.end(); it++) {
        (*it).second->register_snapshotted_block(inner_buf, snapshotted_version);
        num_snapshots_affected++;
    }
    return num_snapshots_affected;
}

mc_transaction_t *mc_cache_t::begin_transaction(access_t access, int expected_change_count, repli_timestamp recency_timestamp, transaction_begin_callback_t *callback) {
    assert_thread();
    rassert(!shutting_down);

    rassert(access == rwi_write || expected_change_count == 0);

    transaction_t *txn = new transaction_t(this, access, expected_change_count, recency_timestamp);
    num_live_transactions++;
    if (writeback.begin_transaction(txn, callback)) {
        pm_transactions_starting.end(&txn->start_time);
        pm_transactions_active.begin(&txn->start_time);
        return txn;
    } else {
        return NULL;
    }
}

void mc_cache_t::on_transaction_commit(transaction_t *txn) {
    writeback.on_transaction_commit(txn);

    num_live_transactions--;
    if (to_pulse_when_last_transaction_commits && num_live_transactions == 0) {
        // We started a shutdown earlier, but we had to wait for the transactions to all finish.
        // Now that all transactions are done, continue shutting down.
        to_pulse_when_last_transaction_commits->pulse();
    }
}

void mc_cache_t::offer_read_ahead_buf(block_id_t block_id, void *buf) {
    // Note that the offered buf might get deleted between the point where the serializer offers it and below message gets delivered!
    do_on_thread(home_thread, boost::bind(&mc_cache_t::offer_read_ahead_buf_home_thread, this, block_id, buf));
}

bool mc_cache_t::offer_read_ahead_buf_home_thread(block_id_t block_id, void *buf) {
    assert_thread();

    // We only load the buffer if we don't have it yet
    // Also we have to recheck that the block has not been deleted in the meantime
    if (!shutting_down && !page_map.find(block_id)) {
        new mc_inner_buf_t(this, block_id, buf);
    } else {
        serializer->free(buf);
    }

    // Check if we want to unregister ourselves
    if (page_repl.is_full(5)) {
        serializer->unregister_read_ahead_cb(this);
    }

    return true;
}<|MERGE_RESOLUTION|>--- conflicted
+++ resolved
@@ -54,12 +54,8 @@
       writeback_buf(this),
       page_repl_buf(this),
       page_map_buf(this),
-<<<<<<< HEAD
       block_sequence_id(NULL_SER_BLOCK_SEQUENCE_ID) {
-=======
-      transaction_id(NULL_SER_TRANSACTION_ID) {
-
->>>>>>> 37a3edc1
+
     if (should_load) {
         new load_buf_fsm_t(this);
     }
@@ -96,15 +92,9 @@
     cache->page_repl.make_space(1);
     refcount--;
 
-<<<<<<< HEAD
     // Read the block sequence id
     block_sequence_id = cache->serializer->get_block_sequence_id(block_id, data);
     
-=======
-    // Read the transaction id
-    transaction_id = cache->serializer->get_current_transaction_id(block_id, data);
-
->>>>>>> 37a3edc1
     replay_patches();
 }
 
@@ -152,12 +142,8 @@
       writeback_buf(this),
       page_repl_buf(this),
       page_map_buf(this),
-<<<<<<< HEAD
       block_sequence_id(NULL_SER_BLOCK_SEQUENCE_ID) {
-=======
-      transaction_id(NULL_SER_TRANSACTION_ID)
-{
->>>>>>> 37a3edc1
+
     cache->assert_thread();
 
 #if !defined(NDEBUG) || defined(VALGRIND)
@@ -205,13 +191,6 @@
         writeback_buf.last_patch_materialized = 0; // Nothing of relevance is materialized (only obsolete patches if any).
     }
 
-<<<<<<< HEAD
-    /*if (patches) {
-        fprintf(stderr, "Replaying %d patches on block %d\n", (int)patches->size(), block_id);
-    }*/
-
-=======
->>>>>>> 37a3edc1
     // Apply outstanding patches
     cache->patch_memory_storage.apply_patches(block_id, (char*)data);
 
@@ -317,18 +296,6 @@
         switch (mode) {
             case rwi_read: {
                 data = inner_buf->data;
-<<<<<<< HEAD
-                inner_buf->cow_will_be_needed = true;
-            }
-            inner_buf->lock.unlock();
-            break;
-        }
-        case rwi_write: {
-            if (inner_buf->cow_will_be_needed) {
-                data = inner_buf->cache->serializer->clone(inner_buf->data);
-                inner_buf->data = data;
-                inner_buf->cow_will_be_needed = false;
-=======
                 break;
             }
             case rwi_read_outdated_ok: {
@@ -340,7 +307,6 @@
                 }
                 inner_buf->lock.unlock();
                 break;
->>>>>>> 37a3edc1
             }
             case rwi_write: {
                 bool need_to_create_snapshot = inner_buf->cow_will_be_needed || (inner_version != mc_inner_buf_t::faux_version_id && inner_version <= inner_buf->cache->get_max_snapshot_version(mc_inner_buf_t::faux_version_id));
