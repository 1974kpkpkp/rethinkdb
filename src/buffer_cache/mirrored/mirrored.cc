#include "buffer_cache/mirrored/mirrored.hpp"
#include "buffer_cache/stats.hpp"
#include "mirrored.hpp"

/**
 * Buffer implementation.
 */

perfmon_counter_t pm_registered_snapshots("registered_snapshots"),
                  pm_registered_snapshot_blocks("registered_snapshot_blocks");
perfmon_sampler_t pm_snapshots_per_transaction("snapshots_per_transaction", secs_to_ticks(1));

// This loads a block from the serializer and stores it into buf.
void mc_inner_buf_t::load_inner_buf(bool should_lock, file_t::account_t *io_account) {
    if (should_lock) {
        bool locked UNUSED = lock.lock(rwi_write, NULL);
        rassert(locked);
    } else {
        // We should have at least *some* kind of lock on the buffer, shouldn't we?
        rassert(lock.locked());
    }

    // Read the block...
    {
        on_thread_t thread(cache->serializer->home_thread());
        subtree_recency = cache->serializer->get_recency(block_id);
        struct : public serializer_t::read_callback_t, public cond_t {
            void on_serializer_read() { pulse(); }
        } cb;
        rassert(data); // Should have been malloced before!
        if (!cache->serializer->do_read(block_id, data, io_account, &cb)) {
            cb.wait();
        }
    }

    // Read the transaction id
    transaction_id = cache->serializer->get_current_transaction_id(block_id, data);

    replay_patches();

    if (should_lock) {
        lock.unlock();
    }
}

// TODO: This is basically equivalent in functionality to doing a spawn_now() on
// load_inner_buf(). However, it takes less memory and for now, I don't want to risk
// a regression. We should remove this after 1.1!
// <DEPRECATED>
struct load_buf_fsm_t : public thread_message_t, serializer_t::read_callback_t {
    bool have_loaded;
    mc_inner_buf_t *inner_buf;
    file_t::account_t *io_account_;
    explicit load_buf_fsm_t(mc_inner_buf_t *buf, file_t::account_t *io_account) :
            inner_buf(buf),
            io_account_(io_account) {
        bool locked UNUSED = inner_buf->lock.lock(rwi_write, NULL);
        rassert(locked);
        have_loaded = false;
        if (continue_on_thread(inner_buf->cache->serializer->home_thread(), this)) on_thread_switch();
    }
    void on_thread_switch() {
        if (!have_loaded) {
            inner_buf->subtree_recency = inner_buf->cache->serializer->get_recency(inner_buf->block_id);
            if (inner_buf->cache->serializer->do_read(inner_buf->block_id, inner_buf->data, io_account_, this))
                on_serializer_read();
        } else {
            // Read the transaction id
            inner_buf->transaction_id = inner_buf->cache->serializer->get_current_transaction_id(inner_buf->block_id, inner_buf->data);

            inner_buf->replay_patches();

            inner_buf->lock.unlock();
            delete this;
        }
    }
    void on_serializer_read() {
        have_loaded = true;
        if (continue_on_thread(inner_buf->cache->home_thread(), this)) on_thread_switch();
    }
};
// </DEPRECATED>



// This form of the buf constructor is used when the block exists on disk and needs to be loaded
mc_inner_buf_t::mc_inner_buf_t(cache_t *cache, block_id_t block_id, bool should_load, file_t::account_t *io_account)
    : cache(cache),
      block_id(block_id),
      subtree_recency(repli_timestamp::invalid),  // Gets initialized by load_inner_buf
      data(should_load ? cache->serializer->malloc() : NULL),
      version_id(cache->get_min_snapshot_version(cache->get_current_version_id())),
      next_patch_counter(1),
      refcount(0),
      do_delete(false),
      write_empty_deleted_block(false),
      cow_refcount(0),
      writeback_buf(this),
      page_repl_buf(this),
      page_map_buf(this),
      transaction_id(NULL_SER_TRANSACTION_ID) {

    rassert(version_id != faux_version_id);

    if (should_load) {
        // Some things expect us to return immediately (as of 5/12/2011), so we do the loading in a separate coro.
        // We have to make sure that load_inner_buf() acquires the lock first however,
        // so we use spawn_now().
        //coro_t::spawn_now(boost::bind(&load_inner_buf, this, true));
        // TODO: Spawning a coroutine for each load might introduce a performance regression.
        // Also it doesn't harmonize with the current patch_disk_storage preloading.
        // Therefore, we are still using the old load_buf_fsm_t at this one place for now.
        new load_buf_fsm_t(this, io_account);
    }

    // pm_n_blocks_in_memory gets incremented in cases where
    // should_load == false, because currently we're still mallocing
    // the buffer.
    pm_n_blocks_in_memory++;
    refcount++; // Make the refcount nonzero so this block won't be considered safe to unload.

    cache->page_repl.make_space(1);

    refcount--;
}

// This form of the buf constructor is used when the block exists on disks but has been loaded into buf already
mc_inner_buf_t::mc_inner_buf_t(cache_t *cache, block_id_t block_id, void *buf, repli_timestamp recency_timestamp)
    : cache(cache),
      block_id(block_id),
      subtree_recency(recency_timestamp),
      data(buf),
      version_id(cache->get_min_snapshot_version(cache->get_current_version_id())),
      refcount(0),
      do_delete(false),
      write_empty_deleted_block(false),
      cow_refcount(0),
      writeback_buf(this),
      page_repl_buf(this),
      page_map_buf(this),
      transaction_id(NULL_SER_TRANSACTION_ID) {

    rassert(version_id != faux_version_id);

    pm_n_blocks_in_memory++;
    refcount++; // Make the refcount nonzero so this block won't be considered safe to unload.
    cache->page_repl.make_space(1);
    refcount--;

    // Read the transaction id
    transaction_id = cache->serializer->get_current_transaction_id(block_id, data);

    replay_patches();
}

mc_inner_buf_t *mc_inner_buf_t::allocate(cache_t *cache, version_id_t snapshot_version, repli_timestamp recency_timestamp) {
    cache->assert_thread();

    if (snapshot_version == faux_version_id)
        snapshot_version = cache->get_current_version_id();

    block_id_t block_id = cache->free_list.gen_block_id();
    mc_inner_buf_t *inner_buf = cache->find_buf(block_id);
    if (!inner_buf) {
        return new mc_inner_buf_t(cache, block_id, snapshot_version, recency_timestamp);
    } else {
        // Block with block_id was logically deleted, but its inner_buf survived.
        // That can happen when there are active snapshots that holding older versions
        // of the block. It's safe to update the top version of the block though.
        rassert(inner_buf->do_delete);
        rassert(inner_buf->data == NULL);

        inner_buf->subtree_recency = recency_timestamp;
        inner_buf->data = cache->serializer->malloc();
        #if !defined(NDEBUG) || defined(VALGRIND)
            // The memory allocator already filled this with 0xBD, but it's nice to be able to distinguish
            // between problems with uninitialized memory and problems with uninitialized blocks
            memset(inner_buf->data, 0xCD, cache->serializer->get_block_size().value());
        #endif
        inner_buf->version_id = snapshot_version;
        inner_buf->do_delete = false;
        inner_buf->next_patch_counter = 1;
        inner_buf->write_empty_deleted_block = false;
        inner_buf->cow_refcount = 0;
        inner_buf->transaction_id = NULL_SER_TRANSACTION_ID;

        return inner_buf;
    }
}

// This form of the buf constructor is used when a completely new block is being created.
// Used by mc_inner_buf_t::allocate() and by the patch log.
// If you update this constructor, please don't forget to update mc_inner_buf_t::allocate
// accordingly.
mc_inner_buf_t::mc_inner_buf_t(cache_t *cache, block_id_t block_id, version_id_t snapshot_version, repli_timestamp recency_timestamp)
    : cache(cache),
      block_id(block_id),
      subtree_recency(recency_timestamp),
      data(cache->serializer->malloc()),
      version_id(snapshot_version),
      next_patch_counter(1),
      refcount(0),
      do_delete(false),
      write_empty_deleted_block(false),
      cow_refcount(0),
      writeback_buf(this),
      page_repl_buf(this),
      page_map_buf(this),
      transaction_id(NULL_SER_TRANSACTION_ID)
{
    rassert(version_id != faux_version_id);
    cache->assert_thread();

#if !defined(NDEBUG) || defined(VALGRIND)
    // The memory allocator already filled this with 0xBD, but it's nice to be able to distinguish
    // between problems with uninitialized memory and problems with uninitialized blocks
    memset(data, 0xCD, cache->serializer->get_block_size().value());
#endif

    pm_n_blocks_in_memory++;
    refcount++; // Make the refcount nonzero so this block won't be considered safe to unload.

    cache->page_repl.make_space(1);

    refcount--;
}

mc_inner_buf_t::~mc_inner_buf_t() {
    cache->assert_thread();

#ifndef NDEBUG
    // We're about to free the data, let's set it to a recognizable
    // value to make sure we don't depend on accessing things that may
    // be flushed out of the cache.
    if (data)
        memset(data, 0xDD, cache->serializer->get_block_size().value());
#endif

    rassert(safe_to_unload());
    if (data)
        cache->serializer->free(data);

    pm_n_blocks_in_memory--;
}

void mc_inner_buf_t::replay_patches() {
    // Remove obsolete patches from diff storage
    if (cache->patch_memory_storage.has_patches_for_block(block_id)) {
        // TODO: Perhaps there is a problem if the question of whether
        // we can call filter_applied_patches depends on whether the
        // block id is already in the patch_memory_storage.
        cache->patch_memory_storage.filter_applied_patches(block_id, transaction_id);
    }
    // All patches that currently exist must have been materialized out of core...
    writeback_buf.last_patch_materialized = cache->patch_memory_storage.last_patch_materialized_or_zero(block_id);

    // Apply outstanding patches
    cache->patch_memory_storage.apply_patches(block_id, reinterpret_cast<char *>(data));

    // Set next_patch_counter such that the next patches get values consistent with the existing patches
    next_patch_counter = cache->patch_memory_storage.last_patch_materialized_or_zero(block_id) + 1;
}

bool mc_inner_buf_t::snapshot_if_needed(version_id_t new_version) {
    cache->assert_thread();
    rassert(snapshots.size() == 0 || snapshots.front().snapshotted_version <= version_id);  // you can get snapshotted_version == version_id due to copy-on-write doing the snapshotting

    // all snapshot txns such that
    //   inner_version <= snapshot_txn->version_id < new_version
    // can see the current version of inner_buf->data, so we need to make some snapshots for them
    size_t num_snapshots_affected = cache->calculate_snapshots_affected(version_id, new_version);
    if (num_snapshots_affected + cow_refcount > 0) {
        if (!data) {
            // Ok, we are in trouble. We don't have data (probably because we were constructed
            // with should_load == false), but now a snapshot of that non-existing data is needed.
            // That in turn means that we have to acquire the data now, before we can proceed...
            data = cache->serializer->malloc();
            // Our callee (hopefully!!!) already has a lock at this point, so there's no need
            // to acquire another one inside of load_inner_buf (and of course it would dead-lock).
            load_inner_buf(false, cache->reads_io_account.get());

            // Now that we have loaded the data, it could have happended that the snapshot
            // is actually not needed anymore (in which case we have loaded the block
            // unnecessarily, but what could we  possibly do about that?).
            // So we register the snapshotted block and also update the affected count,
            // and then recheck if the refcount is still positive.
        }
        num_snapshots_affected = cache->register_snapshotted_block(this, data, version_id, new_version);
    }

    size_t refcount = num_snapshots_affected + cow_refcount;
    if (refcount > 0) {
        snapshots.push_front(buf_snapshot_info_t(data, version_id, refcount));
        cow_refcount = 0;
        return true;
    } else {
        return false;
    }
}

void mc_inner_buf_t::release_snapshot(void *data) {
    for (snapshot_data_list_t::iterator it = snapshots.begin(); it != snapshots.end(); ++it) {
        buf_snapshot_info_t& snap = *it;
        if (snap.data == data) {
            if (--snap.refcount == 0) {
                cache->serializer->free(data);
                snapshots.erase(it);
            }
            return;
        }
    }
    unreachable("Tried to release block snapshot that doesn't exist");
}

bool mc_inner_buf_t::safe_to_unload() {
    return !lock.locked() && writeback_buf.safe_to_unload() && refcount == 0 && cow_refcount == 0 && snapshots.size() == 0;
}

perfmon_duration_sampler_t
    pm_bufs_acquiring("bufs_acquiring", secs_to_ticks(1)),
    pm_bufs_held("bufs_held", secs_to_ticks(1));

mc_buf_t::mc_buf_t(mc_inner_buf_t *inner_buf, access_t mode, mc_inner_buf_t::version_id_t version_to_access, bool snapshotted, boost::function<void()> call_when_in_line)
    : mode(mode), non_locking_access(false), inner_buf(inner_buf), data(NULL)
{
    inner_buf->cache->assert_thread();
    patches_affected_data_size_at_start = -1;

    // If the top version is less or equal to version_to_access, then we need to acquire
    // a read lock first (otherwise we may get the data of the unfinished write on top).
    if (snapshotted && version_to_access != mc_inner_buf_t::faux_version_id && version_to_access < inner_buf->version_id) {
        rassert(is_read_mode(mode), "Only read access is allowed to block snapshots");
        inner_buf->refcount++;
        acquire_block(false, version_to_access, snapshotted);
        if (call_when_in_line) call_when_in_line();

    } else {
        // the top version is the right one for us
        inner_buf->refcount++;

        pm_bufs_acquiring.begin(&start_time);
        inner_buf->lock.co_lock(mode == rwi_read_outdated_ok ? rwi_read : mode, call_when_in_line);
        pm_bufs_acquiring.end(&start_time);

        acquire_block(true, version_to_access, snapshotted);
    }
}

void *mc_inner_buf_t::get_snapshot_data(version_id_t version_to_access) {
    rassert(version_to_access != mc_inner_buf_t::faux_version_id);
    for (snapshot_data_list_t::iterator it = snapshots.begin(); it != snapshots.end(); it++) {
        if ((*it).snapshotted_version <= version_to_access) {
            return (*it).data;
        }
    }
    return NULL;
}

void mc_buf_t::acquire_block(bool locked, mc_inner_buf_t::version_id_t version_to_access, bool snapshotted) {
    inner_buf->cache->assert_thread();

    mc_inner_buf_t::version_id_t inner_version = inner_buf->version_id;
    // In case we don't have received a version yet (i.e. this is the first block we are acquiring, just access the most recent version)
    if (snapshotted && version_to_access != mc_inner_buf_t::faux_version_id) {
        data = inner_version <= version_to_access ? inner_buf->data : inner_buf->get_snapshot_data(version_to_access);
        guarantee(data != NULL);
    } else {
        rassert(!inner_buf->do_delete);

        switch (mode) {
            case rwi_read_sync:
            case rwi_read: {
                data = inner_buf->data;
                rassert(data != NULL);
                break;
            }
            case rwi_read_outdated_ok: {
                ++inner_buf->cow_refcount;
                data = inner_buf->data;
                rassert(data != NULL);
                inner_buf->lock.unlock();
                break;
            }
            case rwi_write: {
                if (version_to_access == mc_inner_buf_t::faux_version_id)
                    version_to_access = inner_buf->cache->get_current_version_id();

                rassert(inner_version <= version_to_access);

                bool snapshotted = inner_buf->snapshot_if_needed(version_to_access);
                if (snapshotted)
                    inner_buf->data = inner_buf->cache->serializer->clone(inner_buf->data);

                inner_buf->version_id = version_to_access;
                data = inner_buf->data;
                // The inner_buf could just have been acquired with should_load == false,
                // so we cannot assert data here unfortunately!
                //rassert(data != NULL);

                if (!inner_buf->writeback_buf.needs_flush &&
                        patches_affected_data_size_at_start == -1 &&
                        global_full_perfmon) {
                    patches_affected_data_size_at_start =
                        inner_buf->cache->patch_memory_storage.get_affected_data_size(inner_buf->block_id);
                }

                break;
            }
            case rwi_intent:
                not_implemented("Locking with intent not supported yet.");
            case rwi_upgrade:
            default:
                unreachable();
        }
    }

    version_to_access = mc_inner_buf_t::faux_version_id;

    pm_bufs_held.begin(&start_time);

    if (snapshotted) {
        if (locked)
            inner_buf->lock.unlock();
        non_locking_access = true;
    }
}

void mc_buf_t::apply_patch(buf_patch_t *patch) {
    rassert(!inner_buf->safe_to_unload()); // If this assertion fails, it probably means that you're trying to access a buf you don't own.
    rassert(!inner_buf->do_delete);
    rassert(mode == rwi_write);
    rassert(data == inner_buf->data);
    rassert(data, "Probably tried to write to a buffer acquired with !should_load.");
    rassert(patch->get_block_id() == inner_buf->block_id);

    patch->apply_to_buf((char*)data);
    inner_buf->writeback_buf.set_dirty();

    // We cannot accept patches for blocks without a valid transaction id (newly allocated blocks)
    if (inner_buf->transaction_id == NULL_SER_TRANSACTION_ID) {
        ensure_flush();
    }

    if (!inner_buf->writeback_buf.needs_flush) {
        // Check if we want to disable patching for this block and flush it directly instead
        const size_t MAX_PATCHES_SIZE = inner_buf->cache->serializer->get_block_size().value() / inner_buf->cache->max_patches_size_ratio;
        if (patch->get_affected_data_size() + inner_buf->cache->patch_memory_storage.get_affected_data_size(inner_buf->block_id) > MAX_PATCHES_SIZE) {
            ensure_flush();
            delete patch;
        } else {
            // Store the patch if the buffer does not have to be flushed anyway
            if (patch->get_patch_counter() == 1) {
                // Clean up any left-over patches
                inner_buf->cache->patch_memory_storage.drop_patches(inner_buf->block_id);
            }

            // Takes ownership of patch.
            inner_buf->cache->patch_memory_storage.store_patch(patch);
        }
    } else {
        delete patch;
    }
}

void *mc_buf_t::get_data_major_write() {
    rassert(!inner_buf->safe_to_unload()); // If this assertion fails, it probably means that you're trying to access a buf you don't own.
    rassert(!inner_buf->do_delete);
    rassert(mode == rwi_write);
    rassert(data == inner_buf->data);
    rassert(data, "Probably tried to write to a buffer acquired with !should_load.");

    inner_buf->assert_thread();

    ensure_flush();

    return data;
}

void mc_buf_t::ensure_flush() {
    rassert(data == inner_buf->data);
    if (!inner_buf->writeback_buf.needs_flush) {
        // We bypass the patching system, make sure this buffer gets flushed.
        inner_buf->writeback_buf.needs_flush = true;
        // ... we can also get rid of existing patches at this point.
        inner_buf->cache->patch_memory_storage.drop_patches(inner_buf->block_id);
        // Make sure that the buf is marked as dirty
        inner_buf->writeback_buf.set_dirty();
    }
}

void mc_buf_t::mark_deleted(bool write_null) {
    rassert(mode == rwi_write);
    rassert(!inner_buf->safe_to_unload());
    rassert(data == inner_buf->data);

    bool snapshotted = inner_buf->snapshot_if_needed(inner_buf->version_id);
    if (!snapshotted && data)
        inner_buf->cache->serializer->free(data);

    data = inner_buf->data = NULL;

    inner_buf->do_delete = true;
    inner_buf->write_empty_deleted_block = write_null;
    ensure_flush(); // Disable patch log system for the buffer
}

patch_counter_t mc_buf_t::get_next_patch_counter() {
    rassert(!inner_buf->do_delete);
    rassert(mode == rwi_write);
    rassert(data == inner_buf->data);
    return inner_buf->next_patch_counter++;
}

bool ptr_in_byte_range(const void *p, const void *range_start, size_t size_in_bytes) {
    const uint8_t *p8 = ptr_cast<const uint8_t>(p);
    const uint8_t *range8 = ptr_cast<const uint8_t>(range_start);
    return range8 <= p8 && p8 < range8 + size_in_bytes;
}

bool range_inside_of_byte_range(const void *p, size_t n_bytes, const void *range_start, size_t size_in_bytes) {
    const uint8_t *p8 = ptr_cast<const uint8_t>(p);
    return ptr_in_byte_range(p, range_start, size_in_bytes) &&
        (n_bytes == 0 || ptr_in_byte_range(p8 + n_bytes - 1, range_start, size_in_bytes));
}

// Personally I'd be happier if these functions took offsets.  That's
// a sort of long-term TODO, though.
void mc_buf_t::set_data(void *dest, const void *src, size_t n) {
    rassert(data == inner_buf->data);
    if (n == 0) {
        return;
    }
    rassert(range_inside_of_byte_range(dest, n, data, inner_buf->cache->get_block_size().value()));

    if (inner_buf->writeback_buf.needs_flush) {
        // Save the allocation / construction of a patch object
        get_data_major_write();
        memcpy(dest, src, n);
    } else {
        size_t offset = ptr_cast<uint8_t>(dest) - ptr_cast<uint8_t>(data);
        // transaction ID will be set later...
        apply_patch(new memcpy_patch_t(inner_buf->block_id, get_next_patch_counter(), offset, ptr_cast<const char>(src), n));
    }
}

void mc_buf_t::move_data(void *dest, const void *src, const size_t n) {
    rassert(data == inner_buf->data);
    if (n == 0) {
        return;
    }

    rassert(range_inside_of_byte_range(src, n, data, inner_buf->cache->get_block_size().value()));
    rassert(range_inside_of_byte_range(dest, n, data, inner_buf->cache->get_block_size().value()));

    if (inner_buf->writeback_buf.needs_flush) {
        // Save the allocation / construction of a patch object
        get_data_major_write();
        memmove(dest, src, n);
    } else {
        size_t dest_offset = ptr_cast<uint8_t>(dest) - ptr_cast<uint8_t>(data);
        size_t src_offset = ptr_cast<uint8_t>(src) - ptr_cast<uint8_t>(data);
        // transaction ID will be set later...
        apply_patch(new memmove_patch_t(inner_buf->block_id, get_next_patch_counter(), dest_offset, src_offset, n));
    }
}

perfmon_sampler_t pm_patches_size_per_write("patches_size_per_write_buf", secs_to_ticks(1), false);

void mc_buf_t::release() {
    inner_buf->cache->assert_thread();
    pm_bufs_held.end(&start_time);

    if (mode == rwi_write && !inner_buf->writeback_buf.needs_flush && patches_affected_data_size_at_start >= 0) {
        if (inner_buf->cache->patch_memory_storage.get_affected_data_size(inner_buf->block_id) > (size_t)patches_affected_data_size_at_start)
            pm_patches_size_per_write.record(inner_buf->cache->patch_memory_storage.get_affected_data_size(inner_buf->block_id) - patches_affected_data_size_at_start);
    }

    inner_buf->cache->assert_thread();

    rassert(inner_buf->refcount > 0);
    --inner_buf->refcount;

    if (!non_locking_access) {
        switch (mode) {
            case rwi_read_sync:
            case rwi_read:
            case rwi_write: {
                inner_buf->lock.unlock();
                break;
            }
            case rwi_read_outdated_ok: {
                if (data == inner_buf->data) {
                    rassert(inner_buf->cow_refcount > 0);
                    --inner_buf->cow_refcount;
                } else {
                    inner_buf->release_snapshot(data);
                }
                break;
            }
            case rwi_intent:
            case rwi_upgrade:
            default:
                unreachable("Unexpected mode.");
        }
    }
    
    // If the buf is marked deleted, then we can delete it from memory already
    // and just keep track of the deleted block_id (and whether to write an
    // empty block).
    if (inner_buf->do_delete) {
        if (mode == rwi_write) {
            inner_buf->writeback_buf.mark_block_id_deleted();
            inner_buf->writeback_buf.set_dirty(false);
            inner_buf->writeback_buf.set_recency_dirty(false); // TODO: Do we need to handle recency in master in some other way?
        }
        if (inner_buf->safe_to_unload()) {
            inner_buf->cache->free_list.release_block_id(inner_buf->block_id);
            delete inner_buf;
            inner_buf = NULL;
        }
    }

#if AGGRESSIVE_BUF_UNLOADING == 1
    // If this code is enabled, then it will cause bufs to be unloaded very aggressively.
    // This is useful for catching bugs in which something expects a buf to remain valid even though
    // it is eligible to be unloaded.

    if (inner_buf && inner_buf->safe_to_unload()) {
        delete inner_buf;
    }
#endif

    delete this;
}

mc_buf_t::~mc_buf_t() {
}

/**
 * Transaction implementation.
 */

perfmon_duration_sampler_t
    pm_transactions_starting("transactions_starting", secs_to_ticks(1)),
    pm_transactions_active("transactions_active", secs_to_ticks(1)),
    pm_transactions_committing("transactions_committing", secs_to_ticks(1));

<<<<<<< HEAD
mc_transaction_t::mc_transaction_t(cache_t *_cache, access_t _access, int _expected_change_count, repli_timestamp _recency_timestamp, UNUSED order_token_t _order_token)
=======
mc_transaction_t::mc_transaction_t(cache_t *_cache, access_t _access, int _expected_change_count, repli_timestamp _recency_timestamp)
>>>>>>> 99774a19
    : cache(_cache),
#ifndef NDEBUG
      order_token(order_token_t::ignore),
#endif
      expected_change_count(_expected_change_count),
      access(_access),
      recency_timestamp(_recency_timestamp),
      snapshot_version(mc_inner_buf_t::faux_version_id),
      snapshotted(false)
{
<<<<<<< HEAD
    block_pm_duration start_timer(&pm_transactions_starting);
    rassert(access == rwi_read || access == rwi_read_sync || access == rwi_write);
    cache->assert_thread();
    rassert(!cache->shutting_down);
    rassert(access == rwi_write || expected_change_count == 0);
    cache->num_live_transactions++;
    cache->writeback.begin_transaction(this);

    pm_transactions_active.begin(&start_time);
=======
    pm_transactions_starting.begin(&start_time);
    rassert(access == rwi_read || access == rwi_read_sync || access == rwi_write);
>>>>>>> 99774a19
}

/* This version is only for read transactions. */
mc_transaction_t::mc_transaction_t(cache_t *_cache, access_t _access, UNUSED order_token_t _order_token) :
    cache(_cache),
#ifndef NDEBUG
    order_token(_order_token),
#endif
    expected_change_count(0),
    access(_access),
    recency_timestamp(repli_timestamp_t::distant_past),
    snapshot_version(mc_inner_buf_t::faux_version_id),
    snapshotted(false)
{
    block_pm_duration start_timer(&pm_transactions_starting);
    rassert(access == rwi_read);
    cache->assert_thread();
    rassert(!cache->shutting_down);
    cache->num_live_transactions++;
    cache->writeback.begin_transaction(this);
    pm_transactions_active.begin(&start_time);
}

void mc_transaction_t::register_snapshotted_block(mc_inner_buf_t *inner_buf, void *data) {
    pm_registered_snapshot_blocks++;
    owned_buf_snapshots.push_back(std::make_pair(inner_buf, data));
}

mc_transaction_t::~mc_transaction_t() {

    /* For the benefit of some things that carry around `boost::shared_ptr<transaction_t>`. */
    // TODO: this is horrible.
    on_thread_t thread_switcher(home_thread());

    pm_transactions_active.end(&start_time);

    block_pm_duration commit_timer(&pm_transactions_committing);

    if (snapshotted && snapshot_version != mc_inner_buf_t::faux_version_id) {
        cache->unregister_snapshot(this);
        for (owned_snapshots_list_t::iterator it = owned_buf_snapshots.begin(); it != owned_buf_snapshots.end(); it++) {
            (*it).first->release_snapshot((*it).second);
        }
    }

    if (access == rwi_write && cache->writeback.wait_for_flush) {
        /* We have to call `sync_patiently()` before `on_transaction_commit()` so that if
        `on_transaction_commit()` starts a sync, we will get included in it */
        struct : public writeback_t::sync_callback_t, public cond_t {
            void on_sync() { pulse(); }
        } sync_callback;
        if (cache->writeback.sync_patiently(&sync_callback)) sync_callback.pulse();
        cache->on_transaction_commit(this);
        sync_callback.wait();

    } else {
        cache->on_transaction_commit(this);

    }

    pm_snapshots_per_transaction.record(owned_buf_snapshots.size());
    pm_registered_snapshot_blocks -= owned_buf_snapshots.size();
}

mc_buf_t *mc_transaction_t::allocate() {
    /* Make a completely new block, complete with a shiny new block_id. */
    rassert(access == rwi_write);
    rassert(!snapshotted);
    assert_thread();

    inner_buf_t *inner_buf = inner_buf_t::allocate(cache, snapshot_version, recency_timestamp);

    if (snapshot_version == mc_inner_buf_t::faux_version_id)
        snapshot_version = inner_buf->version_id;

    assert_thread();

    // This must pass since no one else holds references to this block.
    mc_buf_t *buf = new mc_buf_t(inner_buf, rwi_write, snapshot_version, snapshotted, 0);

    assert_thread();

    return buf;
}

mc_buf_t *mc_transaction_t::acquire(block_id_t block_id, access_t mode,
                                    boost::function<void()> call_when_in_line, bool should_load) {
    rassert(block_id != NULL_BLOCK_ID);
    rassert(is_read_mode(mode) || access != rwi_read); // TODO: What is the meaning of this assert?!?
    rassert(should_load || access == rwi_write);
    assert_thread();

    inner_buf_t *inner_buf = cache->find_buf(block_id);
    if (!inner_buf) {
        /* The buf isn't in the cache and must be loaded from disk */
        inner_buf = new inner_buf_t(cache, block_id, should_load, get_io_account());
    } else {
        rassert(!inner_buf->do_delete || snapshotted);

        if (!inner_buf->data && should_load && !inner_buf->do_delete) {
            // The inner_buf doesn't have any data currently. We need the data though,
            // so load it!
            inner_buf->data = cache->serializer->malloc();

            // Please keep in mind that this is blocking...
            inner_buf->load_inner_buf(true, get_io_account());
        }
    }

    // If we are not in a snapshot transaction, then snapshot_version is faux_version_id,
    // so the latest block version will be acquired (possibly, after acquiring the lock).
    // If the snapshot version is specified, then no locking is used.
    buf_t *buf = new buf_t(inner_buf, mode, snapshot_version, snapshotted, call_when_in_line);

    if (!(mode == rwi_read || mode == rwi_read_outdated_ok)) {
        buf->touch_recency(recency_timestamp);
    }

    maybe_finalize_version();
    return buf;
}

void mc_transaction_t::maybe_finalize_version() {
    cache->assert_thread();

    const bool have_to_snapshot = snapshot_version == mc_inner_buf_t::faux_version_id && snapshotted;
    if (have_to_snapshot) {
        // register_snapshot sets transaction snapshot_version
        cache->register_snapshot(this);
    }
    if (snapshot_version == mc_inner_buf_t::faux_version_id) {
        // For non-snapshotted transactions, we still assign a version number on the first acquire
        snapshot_version = cache->next_snapshot_version;
    }
}

void mc_transaction_t::snapshot() {
    rassert(is_read_mode(get_access()), "Can only make a snapshot in non-writing transaction");
    rassert(snapshot_version == mc_inner_buf_t::faux_version_id, "Tried to take a snapshot after having acquired a first block");

    snapshotted = true;
}

void mc_transaction_t::set_account(boost::shared_ptr<mc_cache_account_t> cache_account) {
    cache_account_ = cache_account;
}

file_t::account_t *mc_transaction_t::get_io_account() const {
    return (cache_account_.get() == NULL ? cache->reads_io_account.get() : cache_account_->io_account_.get());
}

void get_subtree_recencies_helper(int slice_home_thread, translator_serializer_t *serializer, block_id_t *block_ids, size_t num_block_ids, repli_timestamp *recencies_out, get_subtree_recencies_callback_t *cb) {
    serializer->assert_thread();

    for (size_t i = 0; i < num_block_ids; ++i) {
        if (recencies_out[i].time == repli_timestamp::invalid.time) {
            recencies_out[i] = serializer->get_recency(block_ids[i]);
        }
    }

    do_on_thread(slice_home_thread, boost::bind(&get_subtree_recencies_callback_t::got_subtree_recencies, cb));
}

void mc_transaction_t::get_subtree_recencies(block_id_t *block_ids, size_t num_block_ids, repli_timestamp *recencies_out, get_subtree_recencies_callback_t *cb) {
    bool need_second_loop = false;
    for (size_t i = 0; i < num_block_ids; ++i) {
        inner_buf_t *inner_buf = cache->find_buf(block_ids[i]);
        if (inner_buf) {
            recencies_out[i] = inner_buf->subtree_recency;
        } else {
            need_second_loop = true;
            recencies_out[i] = repli_timestamp::invalid;
        }
    }

    if (need_second_loop) {
        do_on_thread(cache->serializer->home_thread(), boost::bind(&get_subtree_recencies_helper, get_thread_id(), cache->serializer, block_ids, num_block_ids, recencies_out, cb));
    } else {
        cb->got_subtree_recencies();
    }
}


/**
 * Cache implementation.
 */

void mc_cache_t::create(translator_serializer_t *serializer, mirrored_cache_static_config_t *config) {
    /* Initialize config block and differential log */

    patch_disk_storage_t::create(serializer, MC_CONFIGBLOCK_ID, config);

    /* Write an empty superblock */

    on_thread_t switcher(serializer->home_thread());

    void *superblock = serializer->malloc();
    bzero(superblock, serializer->get_block_size().value());
    translator_serializer_t::write_t write = translator_serializer_t::write_t::make(
        SUPERBLOCK_ID, repli_timestamp::invalid, superblock, false, NULL);

    struct : public serializer_t::write_txn_callback_t, public cond_t {
        void on_serializer_write_txn() { pulse(); }
    } cb;
    if (!serializer->do_write(&write, 1, DEFAULT_DISK_ACCOUNT, &cb)) cb.wait();

    serializer->free(superblock);
}

mc_cache_t::mc_cache_t(
            translator_serializer_t *serializer,
            mirrored_cache_config_t *dynamic_config) :

    dynamic_config(*dynamic_config),
    serializer(serializer),
    reads_io_account(serializer->make_io_account(dynamic_config->io_priority_reads)),
    writes_io_account(serializer->make_io_account(dynamic_config->io_priority_writes)),
    page_repl(
        // Launch page replacement if the user-specified maximum number of blocks is reached
        dynamic_config->max_size / serializer->get_block_size().ser_value(),
        this),
    writeback(
        this,
        dynamic_config->wait_for_flush,
        dynamic_config->flush_timer_ms,
        dynamic_config->flush_dirty_size / serializer->get_block_size().ser_value(),
        dynamic_config->max_dirty_size / serializer->get_block_size().ser_value(),
        dynamic_config->flush_waiting_threshold,
        dynamic_config->max_concurrent_flushes),
    /* Build list of free blocks (the free_list constructor blocks) */
    free_list(serializer),
    shutting_down(false),
    num_live_transactions(0),
    to_pulse_when_last_transaction_commits(NULL),
    max_patches_size_ratio(dynamic_config->wait_for_flush ? MAX_PATCHES_SIZE_RATIO_DURABILITY : MAX_PATCHES_SIZE_RATIO_MIN),
    next_snapshot_version(mc_inner_buf_t::faux_version_id+1)
{
#ifndef NDEBUG
    writebacks_allowed = false;
#endif

    /* Load differential log from disk */
    patch_disk_storage.reset(new patch_disk_storage_t(*this, MC_CONFIGBLOCK_ID));
    patch_disk_storage->load_patches(patch_memory_storage);

    /* Please note: writebacks must *not* happen prior to this point! */
    /* Writebacks ( / syncs / flushes) can cause blocks to be rewritten and require an intact patch_memory_storage! */
#ifndef NDEBUG
    writebacks_allowed = true;
#endif

    // Register us for read ahead to warm up faster
    serializer->register_read_ahead_cb(this);

    /* We may have made a lot of blocks dirty by initializing the patch log. We need to start
    a sync explicitly because it bypassed transaction_t. */
    writeback.sync(NULL);
}

mc_cache_t::~mc_cache_t() {
    shutting_down = true;
    serializer->unregister_read_ahead_cb(this);

    /* Wait for all transactions to commit before shutting down */
    if (num_live_transactions > 0) {
        cond_t cond;
        to_pulse_when_last_transaction_commits = &cond;
        cond.wait();
        to_pulse_when_last_transaction_commits = NULL; // writeback is going to start another transaction, we don't want to get notified again (which would fail)
    }
    rassert(num_live_transactions == 0);

    /* Perform a final sync */
    struct : public writeback_t::sync_callback_t, public cond_t {
        void on_sync() { pulse(); }
    } sync_cb;
    if (!writeback.sync(&sync_cb)) sync_cb.wait();

    /* Must destroy patch_disk_storage before we delete bufs because it uses the buf mechanism
    to hold the differential log. */
    patch_disk_storage.reset();

    /* Delete all the buffers */
    while (inner_buf_t *buf = page_repl.get_first_buf()) {
       delete buf;
    }
}

block_size_t mc_cache_t::get_block_size() {
    return serializer->get_block_size();
}

void mc_cache_t::register_snapshot(mc_transaction_t *txn) {
    pm_registered_snapshots++;
    rassert(txn->snapshot_version == mc_inner_buf_t::faux_version_id, "Snapshot has been already created for this transaction");

    txn->snapshot_version = next_snapshot_version++;
    active_snapshots[txn->snapshot_version] = txn;
}

void mc_cache_t::unregister_snapshot(mc_transaction_t *txn) {
    snapshots_map_t::iterator it = active_snapshots.find(txn->snapshot_version);
    if (it != active_snapshots.end() && (*it).second == txn) {
        active_snapshots.erase(it);
    } else {
        unreachable("Tried to unregister a snapshot which doesn't exist");
    }
    pm_registered_snapshots--;
}

size_t mc_cache_t::calculate_snapshots_affected(mc_inner_buf_t::version_id_t snapshotted_version, mc_inner_buf_t::version_id_t new_version) {
    rassert(snapshotted_version <= new_version);    // on equals we'll get 0 snapshots affected
    size_t num_snapshots_affected = 0;
    for (snapshots_map_t::iterator it = active_snapshots.lower_bound(snapshotted_version); it != active_snapshots.lower_bound(new_version); it++) {
        num_snapshots_affected++;
    }
    return num_snapshots_affected;
}

size_t mc_cache_t::register_snapshotted_block(mc_inner_buf_t *inner_buf, void *data, mc_inner_buf_t::version_id_t snapshotted_version, mc_inner_buf_t::version_id_t new_version) {
    rassert(snapshotted_version <= new_version);    // on equals we'll get 0 snapshots affected
    size_t num_snapshots_affected = 0;
    for (snapshots_map_t::iterator it = active_snapshots.lower_bound(snapshotted_version); it != active_snapshots.lower_bound(new_version); it++) {
        (*it).second->register_snapshotted_block(inner_buf, data);
        num_snapshots_affected++;
    }
    return num_snapshots_affected;
}

mc_cache_t::inner_buf_t *mc_cache_t::find_buf(block_id_t block_id) {
    return page_map.find(block_id);
}

bool mc_cache_t::contains_block(block_id_t block_id) {
    return find_buf(block_id) != NULL;
}

<<<<<<< HEAD
=======
mc_transaction_t *mc_cache_t::begin_transaction(access_t access, int expected_change_count, repli_timestamp recency_timestamp, transaction_begin_callback_t *callback) {
    assert_thread();
    rassert(!shutting_down);
    rassert(access == rwi_write || expected_change_count == 0);

    transaction_t *txn = new transaction_t(this, access, expected_change_count, recency_timestamp);
    num_live_transactions++;
    if (writeback.begin_transaction(txn, callback)) {
        pm_transactions_starting.end(&txn->start_time);
        pm_transactions_active.begin(&txn->start_time);
        return txn;
    } else {
        return NULL;
    }
}

>>>>>>> 99774a19
boost::shared_ptr<mc_cache_account_t> mc_cache_t::create_account(int priority) {
    // We assume that a priority of 100 means that the transaction should have the same priority as
    // all the non-accounted transactions together. Not sure if this makes sense.

    // Be aware of rounding errors... (what can be do against those? probably just setting the default io_priority_reads high enough)
    int io_priority = std::max(1, dynamic_config.io_priority_reads * priority / 100);

    // TODO: This is a heuristic. While it might not be evil, it's not really optimal either.
    int outstanding_requests_limit = std::max(1, 16 * priority / 100);

    boost::shared_ptr<file_t::account_t> io_account(serializer->make_io_account(io_priority, outstanding_requests_limit));

    return boost::shared_ptr<cache_account_t>(new cache_account_t(io_account));
}

void mc_cache_t::on_transaction_commit(transaction_t *txn) {
    writeback.on_transaction_commit(txn);

    num_live_transactions--;
    if (to_pulse_when_last_transaction_commits && num_live_transactions == 0) {
        // We started a shutdown earlier, but we had to wait for the transactions to all finish.
        // Now that all transactions are done, continue shutting down.
        to_pulse_when_last_transaction_commits->pulse();
    }
}

void mc_cache_t::offer_read_ahead_buf(block_id_t block_id, void *buf, repli_timestamp recency_timestamp) {
    // Note that the offered block might get deleted between the point where the serializer offers it and the message gets delivered!
    do_on_thread(home_thread(), boost::bind(&mc_cache_t::offer_read_ahead_buf_home_thread, this, block_id, buf, recency_timestamp));
}

bool mc_cache_t::offer_read_ahead_buf_home_thread(block_id_t block_id, void *buf, repli_timestamp recency_timestamp) {
    assert_thread();

    // Check that the offered block is allowed to be accepted at the current time
    // (e.g. that we don't have a more recent version already nor that it got deleted in the meantime)
    if (can_read_ahead_block_be_accepted(block_id)) {
        new mc_inner_buf_t(this, block_id, buf, recency_timestamp);
    } else {
        serializer->free(buf);
    }

    // Check if we want to unregister ourselves
    if (page_repl.is_full(5)) {
        // unregister_read_ahead_cb requires a coro context, but we might not be in any
        coro_t::spawn_now(boost::bind(&translator_serializer_t::unregister_read_ahead_cb, serializer, this));
    }

    return true;
}

bool mc_cache_t::can_read_ahead_block_be_accepted(block_id_t block_id) {
    assert_thread();

    if (shutting_down) {
        return false;
    }

    const bool we_already_have_the_block = find_buf(block_id);
    const bool writeback_has_no_objections = writeback.can_read_ahead_block_be_accepted(block_id);

    return !we_already_have_the_block && writeback_has_no_objections;
}<|MERGE_RESOLUTION|>--- conflicted
+++ resolved
@@ -645,11 +645,7 @@
     pm_transactions_active("transactions_active", secs_to_ticks(1)),
     pm_transactions_committing("transactions_committing", secs_to_ticks(1));
 
-<<<<<<< HEAD
-mc_transaction_t::mc_transaction_t(cache_t *_cache, access_t _access, int _expected_change_count, repli_timestamp _recency_timestamp, UNUSED order_token_t _order_token)
-=======
 mc_transaction_t::mc_transaction_t(cache_t *_cache, access_t _access, int _expected_change_count, repli_timestamp _recency_timestamp)
->>>>>>> 99774a19
     : cache(_cache),
 #ifndef NDEBUG
       order_token(order_token_t::ignore),
@@ -660,7 +656,6 @@
       snapshot_version(mc_inner_buf_t::faux_version_id),
       snapshotted(false)
 {
-<<<<<<< HEAD
     block_pm_duration start_timer(&pm_transactions_starting);
     rassert(access == rwi_read || access == rwi_read_sync || access == rwi_write);
     cache->assert_thread();
@@ -670,17 +665,13 @@
     cache->writeback.begin_transaction(this);
 
     pm_transactions_active.begin(&start_time);
-=======
-    pm_transactions_starting.begin(&start_time);
-    rassert(access == rwi_read || access == rwi_read_sync || access == rwi_write);
->>>>>>> 99774a19
 }
 
 /* This version is only for read transactions. */
-mc_transaction_t::mc_transaction_t(cache_t *_cache, access_t _access, UNUSED order_token_t _order_token) :
+mc_transaction_t::mc_transaction_t(cache_t *_cache, access_t _access) :
     cache(_cache),
 #ifndef NDEBUG
-    order_token(_order_token),
+    order_token(order_token_t::ignore),
 #endif
     expected_change_count(0),
     access(_access),
@@ -1011,25 +1002,7 @@
     return find_buf(block_id) != NULL;
 }
 
-<<<<<<< HEAD
-=======
-mc_transaction_t *mc_cache_t::begin_transaction(access_t access, int expected_change_count, repli_timestamp recency_timestamp, transaction_begin_callback_t *callback) {
-    assert_thread();
-    rassert(!shutting_down);
-    rassert(access == rwi_write || expected_change_count == 0);
-
-    transaction_t *txn = new transaction_t(this, access, expected_change_count, recency_timestamp);
-    num_live_transactions++;
-    if (writeback.begin_transaction(txn, callback)) {
-        pm_transactions_starting.end(&txn->start_time);
-        pm_transactions_active.begin(&txn->start_time);
-        return txn;
-    } else {
-        return NULL;
-    }
-}
-
->>>>>>> 99774a19
+
 boost::shared_ptr<mc_cache_account_t> mc_cache_t::create_account(int priority) {
     // We assume that a priority of 100 means that the transaction should have the same priority as
     // all the non-accounted transactions together. Not sure if this makes sense.
