#include "clustering/administration/issues/local.hpp"

#include "utils.hpp"
#include "clustering/administration/persist.hpp"

<<<<<<< HEAD
archive_result_t deserialize(read_stream_t *s, local_issue_t **issue_ptr) {
    bool exists;
    archive_result_t res = deserialize(s, &exists);
    if (res) { return res; }
    if (!exists) {
        *issue_ptr = NULL;
        return ARCHIVE_SUCCESS;
    }
=======
>>>>>>> a4c203a0

local_issue_t::local_issue_t(const std::string& _type, bool _critical, const std::string& _description)
        : type(_type), critical(_critical), description(_description), timestamp(get_secs()) { }

local_issue_t *local_issue_t::clone() const {
    local_issue_t *ret = new local_issue_t(type, critical, description);
    ret->timestamp = timestamp;
    return ret;
}<|MERGE_RESOLUTION|>--- conflicted
+++ resolved
@@ -2,18 +2,6 @@
 
 #include "utils.hpp"
 #include "clustering/administration/persist.hpp"
-
-<<<<<<< HEAD
-archive_result_t deserialize(read_stream_t *s, local_issue_t **issue_ptr) {
-    bool exists;
-    archive_result_t res = deserialize(s, &exists);
-    if (res) { return res; }
-    if (!exists) {
-        *issue_ptr = NULL;
-        return ARCHIVE_SUCCESS;
-    }
-=======
->>>>>>> a4c203a0
 
 local_issue_t::local_issue_t(const std::string& _type, bool _critical, const std::string& _description)
         : type(_type), critical(_critical), description(_description), timestamp(get_secs()) { }
