--- conflicted
+++ resolved
@@ -23,9 +23,6 @@
     int port;
 };
 
-<<<<<<< HEAD
-void run_rethinkdb_create(const std::string &filepath, std::string &machine_name, bool *result_out) {
-=======
 std::string metadata_file(const std::string& file_path) {
     return file_path + "/metadata";
 }
@@ -44,13 +41,7 @@
     return false;
 }
 
-#ifndef NDEBUG
-void run_rethinkdb_create(const std::string &filepath, std::string &machine_name, int port_offset, bool *result_out)
-#else
-void run_rethinkdb_create(const std::string &filepath, std::string &machine_name, bool *result_out)
-#endif
-{
->>>>>>> 98658c40
+void run_rethinkdb_create(const std::string &filepath, std::string &machine_name, bool *result_out) {
 
     if (check_existence(filepath)) {
         printf("ERROR: The path '%s' already exists.  Delete it and try again.\n", filepath.c_str());
@@ -129,11 +120,7 @@
     metadata_persistence::persistent_file_t store(metadata_file(filepath));
     store.read(&persisted_machine_id, &persisted_semilattice_metadata);
 
-<<<<<<< HEAD
-    *result_out = serve(filepath, look_up_peers_addresses(joins), port, DEBUG_ONLY(port_offset,) client_port, persisted_machine_id, persisted_semilattice_metadata, web_assets, &sigint_cond);
-=======
-    *result_out = serve(filepath, &store, look_up_peers_addresses(joins), port, client_port, persisted_machine_id, persisted_semilattice_metadata, web_assets, &sigint_cond);
->>>>>>> 98658c40
+    *result_out = serve(filepath, &store, look_up_peers_addresses(joins), port, DEBUG_ONLY(port_offset,) client_port, persisted_machine_id, persisted_semilattice_metadata, web_assets, &sigint_cond);
 }
 
 void run_rethinkdb_porcelain(const std::string &filepath, const std::string &machine_name, const std::vector<host_and_port_t> &joins, int port, DEBUG_ONLY(int port_offset,) int client_port, bool *result_out, std::string web_assets) {
@@ -144,21 +131,11 @@
     printf("Checking if directory '%s' already exists...\n", filepath.c_str());
     if (check_existence(filepath)) {
         printf("It already exists.  Loading data...\n");
-<<<<<<< HEAD
-        metadata_persistence::read(filepath, &our_machine_id, &semilattice_metadata);
-
-    } else {
-        printf("It does not already exist. Creating it...\n");
-        our_machine_id = generate_uuid();
-=======
-
-        machine_id_t persisted_machine_id;
-        cluster_semilattice_metadata_t persisted_semilattice_metadata;
 
         metadata_persistence::persistent_file_t store(metadata_file(filepath));
-        store.read(&persisted_machine_id, &persisted_semilattice_metadata);
-
-        *result_out = serve(filepath, &store, look_up_peers_addresses(joins), port, client_port, persisted_machine_id, persisted_semilattice_metadata, web_assets, &sigint_cond);
+        store.read(&our_machine_id, &semilattice_metadata);
+
+        *result_out = serve(filepath, &store, look_up_peers_addresses(joins), port, DEBUG_ONLY(port_offset,) client_port, our_machine_id, semilattice_metadata, web_assets, &sigint_cond);
 
     } else {
         printf("It does not already exist. Creating it...\n");
@@ -169,9 +146,7 @@
             return;
         }
 
-        machine_id_t our_machine_id = generate_uuid();
-        cluster_semilattice_metadata_t semilattice_metadata;
->>>>>>> 98658c40
+        our_machine_id = generate_uuid();
 
         if (joins.empty()) {
             printf("Creating a default namespace and default data center "
@@ -231,17 +206,11 @@
             semilattice_metadata.machines.machines.insert(std::make_pair(our_machine_id, our_machine_metadata));
         }
 
-<<<<<<< HEAD
-        metadata_persistence::create(filepath, our_machine_id, semilattice_metadata);
-=======
         metadata_persistence::persistent_file_t store(metadata_file(filepath), true);
         store.update(our_machine_id, semilattice_metadata, true);
 
-        *result_out = serve(filepath, &store, look_up_peers_addresses(joins), port, client_port, our_machine_id, semilattice_metadata, web_assets, &sigint_cond);
->>>>>>> 98658c40
-    }
-
-    *result_out = serve(filepath, look_up_peers_addresses(joins), port, DEBUG_ONLY(port_offset,) client_port, our_machine_id, semilattice_metadata, web_assets, &sigint_cond);
+        *result_out = serve(filepath, &store, look_up_peers_addresses(joins), port, DEBUG_ONLY(port_offset,) client_port, our_machine_id, semilattice_metadata, web_assets, &sigint_cond);
+    }
 }
 
 void run_rethinkdb_proxy(const std::string &logfilepath, const std::vector<host_and_port_t> &joins, DEBUG_ONLY(int port_offset,) int client_port, bool *result_out, std::string web_assets) {
