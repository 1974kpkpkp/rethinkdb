// Copyright 2010-2012 RethinkDB, all rights reserved.
#include "clustering/administration/main/file_based_svs_by_namespace.hpp"

#include <functional>

#include "clustering/immediate_consistency/branch/multistore.hpp"
#include "clustering/reactor/reactor.hpp"
#include "serializer/config.hpp"
#include "serializer/translator.hpp"
#include "storage_ctx.hpp"
#include "utils.hpp"

/* This object serves mostly as a container for arguments to the
 * do_construct_existing_store function because we hit the boost::bind argument
 * limit. */
template <class protocol_t>
struct store_args_t {
    store_args_t(storage_ctx_t *_storage_ctx, const base_path_t &_base_path,
            namespace_id_t _namespace_id, int64_t _cache_size,
            perfmon_collection_t *_serializers_perfmon_collection, typename
            protocol_t::context_t *_ctx)
        : storage_ctx(_storage_ctx), base_path(_base_path),
          namespace_id(_namespace_id), cache_size(_cache_size),
          serializers_perfmon_collection(_serializers_perfmon_collection),
          ctx(_ctx)
    { }

    storage_ctx_t *storage_ctx;
    base_path_t base_path;
    namespace_id_t namespace_id;
    int64_t cache_size;
    perfmon_collection_t *serializers_perfmon_collection;
    typename protocol_t::context_t *ctx;
};

std::string hash_shard_perfmon_name(int hash_shard_number) {
    return strprintf("shard_%d", hash_shard_number);
}

template <class protocol_t>
void do_construct_existing_store(int i,
                                 store_args_t<protocol_t> store_args,
                                 serializer_multiplexer_t *multiplexer,
                                 int num_db_threads,
                                 stores_lifetimer_t<protocol_t> *stores_out,
                                 store_view_t<protocol_t> **store_views) {

    // TODO: Exceptions?  Can exceptions happen, and then this doesn't
    // catch it, and the caller doesn't handle it.

    // TODO: A problem with this is that all the stores get
    // created on low-number threads.  What if there are
    // multiple namespaces?  We need a global
    // thread-distributor that evenly distributes stores about
    // threads.
    on_thread_t th(threadnum_t(i % num_db_threads));

    // TODO: Can we pass serializers_perfmon_collection across threads like this?
    typename protocol_t::store_t *store
        = new typename protocol_t::store_t(multiplexer->proxies[i],
                                           hash_shard_perfmon_name(i),
                                           store_args.cache_size,
                                           false,
                                           store_args.serializers_perfmon_collection,
                                           store_args.ctx,
                                           store_args.storage_ctx,
                                           store_args.base_path);
    (*stores_out->stores())[i].init(store);
    store_views[i] = store;
}

template <class protocol_t>
void do_create_new_store(int i,
                         store_args_t<protocol_t> store_args,
                         serializer_multiplexer_t *multiplexer,
                         int num_db_threads,
                         stores_lifetimer_t<protocol_t> *stores_out,
                         store_view_t<protocol_t> **store_views) {
    // TODO: See the todo about thread distribution in do_construct_existing_store.  It is applicable here, too.
    on_thread_t th(threadnum_t(i % num_db_threads));

    typename protocol_t::store_t *store
        = new typename protocol_t::store_t(multiplexer->proxies[i],
                                           hash_shard_perfmon_name(i),
                                           store_args.cache_size,
                                           true,
                                           store_args.serializers_perfmon_collection,
                                           store_args.ctx,
                                           store_args.storage_ctx,
                                           store_args.base_path);
    (*stores_out->stores())[i].init(store);
    store_views[i] = store;
}

template <class protocol_t>
void
file_based_svs_by_namespace_t<protocol_t>::get_svs(
            perfmon_collection_t *serializers_perfmon_collection,
            namespace_id_t namespace_id,
            int64_t cache_size,
            stores_lifetimer_t<protocol_t> *stores_out,
            scoped_ptr_t<multistore_ptr_t<protocol_t> > *svs_out,
            typename protocol_t::context_t *ctx) {

    const int num_db_threads = get_num_db_threads();

    // TODO: If the server gets killed when starting up, we can
    // get a database in an invalid startup state.

    // TODO: This is quite suspicious in that we check if the file
    // exists and then assume it exists or does not exist when
    // loading or creating it.

    // TODO: We should use N slices on M serializers, not N slices
    // on N serializers.

    const int num_stores = CPU_SHARDING_FACTOR;

    const serializer_filepath_t serializer_filepath = file_name_for(namespace_id);

    scoped_ptr_t<standard_serializer_t> serializer;
    scoped_ptr_t<serializer_multiplexer_t> multiplexer;

    int res = access(serializer_filepath.permanent_path().c_str(), R_OK | W_OK);
    store_args_t<protocol_t> store_args(storage_ctx_, base_path_,
            namespace_id, cache_size, serializers_perfmon_collection, ctx);
    if (res == 0) {
        filepath_file_opener_t file_opener(serializer_filepath, &storage_ctx_->io_backender);

        // TODO: Could we handle failure when loading the serializer?  Right now, we don't.
        serializer.init(new standard_serializer_t(standard_serializer_t::dynamic_config_t(),
                                                  &file_opener,
                                                  serializers_perfmon_collection));

        std::vector<standard_serializer_t *> ptrs;
        ptrs.push_back(serializer.get());
        multiplexer.init(new serializer_multiplexer_t(ptrs));

        // The files already exist, thus we don't create them.
        scoped_array_t<store_view_t<protocol_t> *> store_views(num_stores);
        stores_out->stores()->init(num_stores);


        // TODO: Exceptions?  Can exceptions happen, and then
        // store_views' values would leak.  That is, are we handling
        // them in the pmap?  No.

        pmap(num_stores, boost::bind(do_construct_existing_store<protocol_t>,
                                     _1, store_args, multiplexer.get(),
                                     num_db_threads, stores_out, store_views.data()));

        svs_out->init(new multistore_ptr_t<protocol_t>(store_views.data(), num_stores));
    } else {
        stores_out->stores()->init(num_stores);

        filepath_file_opener_t file_opener(serializer_filepath, &storage_ctx_->io_backender);
        standard_serializer_t::create(&file_opener,
                                      standard_serializer_t::static_config_t());

        serializer.init(new standard_serializer_t(standard_serializer_t::dynamic_config_t(),
                                                  &file_opener,
                                                  serializers_perfmon_collection));

        std::vector<standard_serializer_t *> ptrs;
        ptrs.push_back(serializer.get());
        serializer_multiplexer_t::create(ptrs, num_stores);
        multiplexer.init(new serializer_multiplexer_t(ptrs));


        // TODO: How do we specify what the stores' regions are?

        // TODO: Exceptions?  Can exceptions happen, and then store_views' values would leak.

        // The files do not exist, create them.
        // TODO: This should use pmap.
        scoped_array_t<store_view_t<protocol_t> *> store_views(num_stores);

<<<<<<< HEAD
        pmap(num_stores, std::bind(do_create_new_store<protocol_t>,
                                   _1, store_args, multiplexer.get(),
                                   num_db_threads, stores_out, store_views.data()));
=======
        pmap(num_stores, boost::bind(do_create_new_store<protocol_t>,
                                     _1,  store_args, multiplexer.get(),
                                     num_db_threads, stores_out, store_views.data()));
>>>>>>> 3cd0b732

        svs_out->init(new multistore_ptr_t<protocol_t>(store_views.data(), num_stores));

        // Initialize the metadata in the underlying stores.
        object_buffer_t<fifo_enforcer_sink_t::exit_write_t> write_token;
        (*svs_out)->new_write_token(&write_token);

        cond_t dummy_interruptor;

        order_source_t order_source;  // TODO: order_token_t::ignore.  Use the svs.

        guarantee((*svs_out)->get_region() == protocol_t::region_t::universe());
        (*svs_out)->set_metainfo(region_map_t<protocol_t, binary_blob_t>((*svs_out)->get_region(),
                                                                         binary_blob_t(version_range_t(version_t::zero()))),
                                 order_source.check_in("file_based_svs_by_namespace_t"),
                                 &write_token,
                                 &dummy_interruptor);

        // Finally, the store is created.
        file_opener.move_serializer_file_to_permanent_location();
    }

    stores_out->serializer()->init(serializer.release());
    stores_out->multiplexer()->init(multiplexer.release());
}

template <class protocol_t>
void file_based_svs_by_namespace_t<protocol_t>::destroy_svs(namespace_id_t namespace_id) {
    // TODO: Handle errors?  It seems like we can't really handle the error so let's just ignore it?
    const std::string filepath = file_name_for(namespace_id).permanent_path();
    const int res = ::unlink(filepath.c_str());
    guarantee_err(res == 0 || errno == ENOENT, "unlink failed for file %s", filepath.c_str());
}

template <class protocol_t>
serializer_filepath_t file_based_svs_by_namespace_t<protocol_t>::file_name_for(namespace_id_t namespace_id) {
    return serializer_filepath_t(base_path_, uuid_to_str(namespace_id));
}

#include "mock/dummy_protocol.hpp"
template class file_based_svs_by_namespace_t<mock::dummy_protocol_t>;

#include "memcached/protocol.hpp"
template class file_based_svs_by_namespace_t<memcached_protocol_t>;

#include "rdb_protocol/protocol.hpp"
template class file_based_svs_by_namespace_t<rdb_protocol_t>;<|MERGE_RESOLUTION|>--- conflicted
+++ resolved
@@ -175,15 +175,9 @@
         // TODO: This should use pmap.
         scoped_array_t<store_view_t<protocol_t> *> store_views(num_stores);
 
-<<<<<<< HEAD
-        pmap(num_stores, std::bind(do_create_new_store<protocol_t>,
-                                   _1, store_args, multiplexer.get(),
-                                   num_db_threads, stores_out, store_views.data()));
-=======
         pmap(num_stores, boost::bind(do_create_new_store<protocol_t>,
-                                     _1,  store_args, multiplexer.get(),
+                                     _1, store_args, multiplexer.get(),
                                      num_db_threads, stores_out, store_views.data()));
->>>>>>> 3cd0b732
 
         svs_out->init(new multistore_ptr_t<protocol_t>(store_views.data(), num_stores));
 
