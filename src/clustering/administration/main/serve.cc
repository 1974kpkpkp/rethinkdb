--- conflicted
+++ resolved
@@ -15,18 +15,12 @@
 #include "clustering/administration/main/watchable_fields.hpp"
 #include "clustering/administration/metadata.hpp"
 #include "clustering/administration/namespace_interface_repository.hpp"
-<<<<<<< HEAD
 #include "clustering/administration/perfmon_collection_repo.hpp"
-#include "clustering/administration/persist.hpp"
-#include "clustering/administration/reactor_driver.hpp"
-#include "memcached/clustering.hpp"
-#include <stdio.h>
-=======
 #include "clustering/administration/parser_maker.hpp"
 #include "clustering/administration/persist.hpp"
 #include "clustering/administration/reactor_driver.hpp"
+#include <stdio.h>
 #include "memcached/tcp_conn.hpp"
->>>>>>> fc2f68fd
 #include "mock/dummy_protocol.hpp"
 #include "mock/dummy_protocol_parser.hpp"
 #include "rpc/connectivity/cluster.hpp"
@@ -145,13 +139,8 @@
         initial_joiner->get_ready_signal()->wait_lazily_unordered();   /* TODO: Listen for `SIGINT`? */
     }
 
-<<<<<<< HEAD
-    metadata_persistence::semilattice_watching_persister_t persister(filepath, machine_id, semilattice_manager_cluster.get_root_view(), &local_issue_tracker);
-
     perfmon_collection_repo_t perfmon_repo(NULL);
 
-=======
->>>>>>> fc2f68fd
     reactor_driver_t<mock::dummy_protocol_t> dummy_reactor_driver(&mailbox_manager,
                                                                   directory_read_manager.get_root_view()->subview(
                                                                       field_getter_t<namespaces_directory_metadata_t<mock::dummy_protocol_t>, cluster_directory_metadata_t>(&cluster_directory_metadata_t::dummy_namespaces)),
@@ -192,16 +181,6 @@
             field_getter_t<namespaces_directory_metadata_t<memcached_protocol_t>, cluster_directory_metadata_t>(&cluster_directory_metadata_t::memcached_namespaces))
         );
 
-<<<<<<< HEAD
-
-    mock::dummy_protocol_parser_maker_t dummy_parser_maker(&mailbox_manager,
-                                                           metadata_field(&cluster_semilattice_metadata_t::dummy_namespaces, semilattice_manager_cluster.get_root_view()),
-                                                           &dummy_namespace_repo);
-
-    memcached_parser_maker_t mc_parser_maker(&mailbox_manager,
-                                             metadata_field(&cluster_semilattice_metadata_t::memcached_namespaces, semilattice_manager_cluster.get_root_view()),
-=======
->>>>>>> fc2f68fd
 #ifndef NDEBUG
     boost::shared_ptr<semilattice_read_view_t<machine_semilattice_metadata_t> > machine_semilattice_view =
         /* TODO: This will crash if we are declared dead. */
@@ -211,11 +190,6 @@
                     metadata_field(&cluster_semilattice_metadata_t::machines,
                         semilattice_manager_cluster.get_root_view()))));
 #endif
-<<<<<<< HEAD
-                                             &memcached_namespace_repo,
-                                             &perfmon_repo);
-=======
->>>>>>> fc2f68fd
 
     parser_maker_t<mock::dummy_protocol_t, mock::dummy_protocol_parser_t> dummy_parser_maker(
         &mailbox_manager,
@@ -223,7 +197,8 @@
 #ifndef NDEBUG
         machine_semilattice_view,
 #endif
-        &dummy_namespace_repo);
+        &dummy_namespace_repo,
+        &perfmon_repo);
 
     parser_maker_t<memcached_protocol_t, memcache_listener_t> memcached_parser_maker(
         &mailbox_manager,
@@ -231,7 +206,8 @@
 #ifndef NDEBUG
         machine_semilattice_view,
 #endif
-        &memcached_namespace_repo);
+        &memcached_namespace_repo,
+        &perfmon_repo);
 
     metadata_persistence::semilattice_watching_persister_t persister(filepath, machine_id, semilattice_manager_cluster.get_root_view(), &local_issue_tracker);
 
