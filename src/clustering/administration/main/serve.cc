--- conflicted
+++ resolved
@@ -251,20 +251,11 @@
 
     rdb_protocol::query_http_app_t rdb_parser(semilattice_manager_cluster.get_root_view(), &rdb_namespace_repo);
     // TODO: make this not be shitty (port offsets and such)
-<<<<<<< HEAD
-#ifdef NDEBUG
-    int rdb_protocol_port = 12346;
->>>>>>> 84e93dd
-#else
     int rdb_protocol_port = 12346 + ports.port_offset;
-#endif
+
     query_server_t rdb_pb_server(rdb_protocol_port, &extproc_pool_group, 
                                  metadata_field(&cluster_semilattice_metadata_t::rdb_namespaces, semilattice_manager_cluster.get_root_view()), 
                                  &rdb_namespace_repo);
-=======
-    int rdb_protocol_port = 12346 + ports.port_offset;
-    query_server_t rdb_pb_server(rdb_protocol_port, &extproc_pool_group, semilattice_manager_cluster.get_root_view(), &rdb_namespace_repo);
->>>>>>> db78149b
     logINF("Listening for RDB protocol traffic on port %d.\n", rdb_protocol_port);
 
     scoped_ptr_t<metadata_persistence::semilattice_watching_persister_t> persister(!i_am_a_server ? NULL :
