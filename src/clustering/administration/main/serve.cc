--- conflicted
+++ resolved
@@ -15,12 +15,8 @@
 #include "clustering/administration/persist.hpp"
 #include "clustering/administration/proc_stats.hpp"
 #include "clustering/administration/reactor_driver.hpp"
-<<<<<<< HEAD
-=======
 // TODO: the multistore header doesn't really belong.
 #include "clustering/immediate_consistency/branch/multistore.hpp"
-#include <stdio.h>
->>>>>>> bfd9c7f5
 #include "memcached/tcp_conn.hpp"
 #include "mock/dummy_protocol.hpp"
 #include "mock/dummy_protocol_parser.hpp"
@@ -247,11 +243,8 @@
                 dummy_reactor_driver->get_watchable(),
                 &our_root_directory_variable));
 
-<<<<<<< HEAD
     // Memcached
-=======
     file_based_svs_by_namespace_t<memcached_protocol_t> memcached_svs_source(filepath);
->>>>>>> bfd9c7f5
     boost::scoped_ptr<reactor_driver_t<memcached_protocol_t> > memcached_reactor_driver(!i_am_a_server ? NULL :
         new reactor_driver_t<memcached_protocol_t>(
             &mailbox_manager,
@@ -271,6 +264,7 @@
                 &our_root_directory_variable));
 
     // RDB
+    file_based_svs_by_namespace_t<rdb_protocol_t> rdb_svs_source(filepath);
     boost::scoped_ptr<reactor_driver_t<rdb_protocol_t> > rdb_reactor_driver(!i_am_a_server ? NULL :
         new reactor_driver_t<rdb_protocol_t>(
             &mailbox_manager,
@@ -280,7 +274,7 @@
             metadata_field(&cluster_semilattice_metadata_t::machines, semilattice_manager_cluster.get_root_view()),
             directory_read_manager.get_root_view()->subview(
                 field_getter_t<machine_id_t, cluster_directory_metadata_t>(&cluster_directory_metadata_t::machine_id)),
-            filepath,
+            &rdb_svs_source,
             &perfmon_repo));
     boost::scoped_ptr<field_copier_t<namespaces_directory_metadata_t<rdb_protocol_t>, cluster_directory_metadata_t> >
         rdb_reactor_directory_copier(!i_am_a_server ? NULL :
