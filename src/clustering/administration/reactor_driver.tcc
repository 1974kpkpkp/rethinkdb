// Copyright 2010-2013 RethinkDB, all rights reserved.
#ifndef CLUSTERING_ADMINISTRATION_REACTOR_DRIVER_TCC_
#define CLUSTERING_ADMINISTRATION_REACTOR_DRIVER_TCC_

#include "clustering/administration/reactor_driver.hpp"

#include <functional>
#include <map>
#include <set>
#include <utility>

#include "clustering/administration/machine_id_to_peer_id.hpp"
#include "clustering/administration/metadata.hpp"
#include "clustering/administration/perfmon_collection_repo.hpp"
#include "clustering/immediate_consistency/branch/multistore.hpp"
#include "clustering/reactor/blueprint.hpp"
#include "clustering/reactor/reactor.hpp"
#include "concurrency/cross_thread_watchable.hpp"
#include "concurrency/watchable.hpp"
#include "rpc/semilattice/view/field.hpp"
#include "rpc/semilattice/watchable.hpp"
#include "utils.hpp"

/* This files contains the class reactor driver whose job is to create and
 * destroy reactors based on blueprints given to the server. */

/* The reactor driver is also responsible for the translation from
`persistable_blueprint_t` to `blueprint_t`. */
template<class protocol_t>
blueprint_t<protocol_t> translate_blueprint(const persistable_blueprint_t<protocol_t> &input, const std::map<peer_id_t, machine_id_t> &translation_table) {

    blueprint_t<protocol_t> output;
    for (typename persistable_blueprint_t<protocol_t>::role_map_t::const_iterator it = input.machines_roles.begin();
            it != input.machines_roles.end(); it++) {
        peer_id_t peer = machine_id_to_peer_id(it->first, translation_table);
        if (peer.is_nil()) {
            /* We can't determine the peer ID that belongs or belonged to this
            peer because we can't reach the peer. So we generate a new peer ID
            for the peer. This works because either way, the `reactor_t` will
            be unable to reach the peer. */
            peer = peer_id_t(generate_uuid());
        }
        output.peers_roles[peer] = it->second;
    }
    return output;
}

template <class protocol_t>
class per_thread_ack_info_t {
public:
    per_thread_ack_info_t(const clone_ptr_t<watchable_t<std::map<peer_id_t, machine_id_t> > > &machine_id_translation_table,
                          const semilattice_watchable_t<machines_semilattice_metadata_t> &machines_view,
                          const semilattice_watchable_t<cow_ptr_t<namespaces_semilattice_metadata_t<protocol_t> > > &namespaces_view,
                          threadnum_t dest_thread)
        : machine_id_translation_table_(machine_id_translation_table, dest_thread),
          machines_view_(clone_ptr_t<watchable_t<machines_semilattice_metadata_t> >(machines_view.clone()), dest_thread),
          namespaces_view_(clone_ptr_t<watchable_t<cow_ptr_t<namespaces_semilattice_metadata_t<protocol_t> > > >(namespaces_view.clone()), dest_thread) { }

    // TODO: Just get the value directly.
    std::map<peer_id_t, machine_id_t> get_machine_id_translation_table() {
        return machine_id_translation_table_.get_watchable()->get();
    }

    machines_semilattice_metadata_t get_machines_view() {
        return machines_view_.get_watchable()->get();
    }

    cow_ptr_t<namespaces_semilattice_metadata_t<protocol_t> > get_namespaces_view() {
        return namespaces_view_.get_watchable()->get();
    }

private:
    cross_thread_watchable_variable_t<std::map<peer_id_t, machine_id_t> > machine_id_translation_table_;
    cross_thread_watchable_variable_t<machines_semilattice_metadata_t> machines_view_;
    cross_thread_watchable_variable_t<cow_ptr_t<namespaces_semilattice_metadata_t<protocol_t> > > namespaces_view_;
    DISABLE_COPYING(per_thread_ack_info_t);
};

template <class protocol_t>
class ack_info_t : public home_thread_mixin_t {
public:
    ack_info_t(const clone_ptr_t<watchable_t<std::map<peer_id_t, machine_id_t> > > &machine_id_translation_table,
               const boost::shared_ptr<semilattice_read_view_t<machines_semilattice_metadata_t> > &machines_view,
               const boost::shared_ptr<semilattice_read_view_t<cow_ptr_t<namespaces_semilattice_metadata_t<protocol_t> > > > &namespaces_view)
        : machine_id_translation_table_(machine_id_translation_table),
          machines_view_(machines_view),
          namespaces_view_(namespaces_view),
          per_thread_info_(get_num_db_threads()) {
        for (size_t i = 0; i < per_thread_info_.size(); ++i) {
            per_thread_info_[i].init(new per_thread_ack_info_t<protocol_t>(machine_id_translation_table_, machines_view_, namespaces_view_, threadnum_t(i)));
        }
    }

    per_thread_ack_info_t<protocol_t> *per_thread_ack_info() {
        return per_thread_info_[get_thread_id().threadnum].get();
    }

private:
    clone_ptr_t<watchable_t<std::map<peer_id_t, machine_id_t> > > machine_id_translation_table_;
    semilattice_watchable_t<machines_semilattice_metadata_t> machines_view_;
    semilattice_watchable_t<cow_ptr_t<namespaces_semilattice_metadata_t<protocol_t> > > namespaces_view_;

    scoped_array_t<scoped_ptr_t<per_thread_ack_info_t<protocol_t> > > per_thread_info_;

    DISABLE_COPYING(ack_info_t);
};

/* This is in part because these types aren't copyable so they can't go in
 * a std::pair. This class is used to hold a reactor and a watchable that
 * it's watching. */
template <class protocol_t>
class watchable_and_reactor_t : private ack_checker_t {
public:
    watchable_and_reactor_t(const base_path_t &_base_path,
                            storage_ctx_t *storage_ctx,
                            reactor_driver_t<protocol_t> *parent,
                            namespace_id_t namespace_id,
                            int64_t _cache_size,
                            const blueprint_t<protocol_t> &bp,
                            svs_by_namespace_t<protocol_t> *svs_by_namespace,
                            typename protocol_t::context_t *_ctx) :
        base_path(_base_path),
        watchable(bp),
        ctx(_ctx),
        parent_(parent),
        namespace_id_(namespace_id),
        svs_by_namespace_(svs_by_namespace),
        cache_size(_cache_size)
    {
<<<<<<< HEAD
        coro_t::spawn_sometime(std::bind(&watchable_and_reactor_t<protocol_t>::initialize_reactor, this, storage_ctx));
=======
        coro_t::spawn_sometime(boost::bind(&watchable_and_reactor_t<protocol_t>::initialize_reactor, this, io_backender));
>>>>>>> 3cd0b732
    }

    ~watchable_and_reactor_t() {
        /* Make sure that the coro we spawn to initialize this things has
         * actually run. */
        reactor_has_been_initialized_.wait_lazily_unordered();

        /* XXX the order in which the perform the operations is important and
         * will cause bugs if any changes are made. */

        /* First we destroy the subscription, this is because anytime this
         * subscription receives a notification it propagates it to the reactor
         * which we are about to destroy. If this line were after the reactory
         * destruction we would get segfaults in on_change. */
        reactor_directory_subscription_.reset();

        /* Destroy the reactor. (Dun dun duhnnnn...). Next we destroy the
         * reactor. We need to do this before we remove the reactor bcard. This
         * is because there exists parts of the be_[role] (be_primary,
         * be_secondary etc.) function which assume that the reactors own bcard
         * will be in place for their duration. */
        reactor_.reset();

        /* Finally we remove the reactor bcard. */
        {
            DEBUG_VAR mutex_assertion_t::acq_t acq(&parent_->watchable_variable_lock);
            namespaces_directory_metadata_t<protocol_t> directory = parent_->watchable_variable.get_watchable()->get();
            size_t num_erased = directory.reactor_bcards.erase(namespace_id_);
            guarantee(num_erased == 1);
            parent_->watchable_variable.set_value(directory);
        }
    }

    static bool compute_is_acceptable_ack_set(const std::set<peer_id_t> &acks, const namespace_id_t &namespace_id, per_thread_ack_info_t<protocol_t> *ack_info) {
        /* There are a bunch of weird corner cases: what if the namespace was
        deleted? What if we got an ack from a machine but then it was declared
        dead? What if the namespaces `expected_acks` field is in conflict? We
        handle the weird cases by erring on the side of reporting that there
        are not enough acks yet. If a machine's `expected_acks` field is in
        conflict, for example, then all writes will report that there are not
        enough acks. That's a bit weird, but fortunately it can't lead to data
        corruption. */
        std::multiset<datacenter_id_t> acks_by_dc;
        std::map<peer_id_t, machine_id_t> translation_table_snapshot = ack_info->get_machine_id_translation_table();
        machines_semilattice_metadata_t mmd = ack_info->get_machines_view();
        cow_ptr_t<namespaces_semilattice_metadata_t<protocol_t> > nmd = ack_info->get_namespaces_view();

        for (std::set<peer_id_t>::const_iterator it = acks.begin(); it != acks.end(); it++) {
            std::map<peer_id_t, machine_id_t>::iterator tt_it = translation_table_snapshot.find(*it);
            if (tt_it == translation_table_snapshot.end()) continue;
            machines_semilattice_metadata_t::machine_map_t::iterator jt = mmd.machines.find(tt_it->second);
            if (jt == mmd.machines.end()) continue;
            if (jt->second.is_deleted()) continue;
            if (jt->second.get_ref().datacenter.in_conflict()) continue;
            datacenter_id_t dc = jt->second.get_ref().datacenter.get();
            acks_by_dc.insert(dc);
        }
        typename namespaces_semilattice_metadata_t<protocol_t>::namespace_map_t::const_iterator it =
            nmd->namespaces.find(namespace_id);
        if (it == nmd->namespaces.end()) return false;
        if (it->second.is_deleted()) return false;
        if (it->second.get_ref().ack_expectations.in_conflict()) return false;
        std::map<datacenter_id_t, ack_expectation_t> expected_acks = it->second.get_ref().ack_expectations.get();

        /* The nil uuid represents acks from anywhere. */
        uint32_t extra_acks = 0;
        for (std::map<datacenter_id_t, ack_expectation_t>::const_iterator kt = expected_acks.begin(); kt != expected_acks.end(); ++kt) {
            if (!kt->first.is_nil()) {
                if (acks_by_dc.count(kt->first) < kt->second.expectation()) {
                    return false;
                }
                extra_acks += acks_by_dc.count(kt->first) - kt->second.expectation();
            }
        }

        /* Add in the acks that came from datacenters we had no expectations
         * for (or the nil datacenter). */
        for (std::multiset<datacenter_id_t>::iterator at  = acks_by_dc.begin();
                                                      at != acks_by_dc.end();
                                                      ++at) {
            if (!std_contains(expected_acks, *at) || at->is_nil()) {
                extra_acks++;
            }
        }

        if (extra_acks < expected_acks[nil_uuid()].expectation()) {
            return false;
        }
        return true;
    }

    bool is_acceptable_ack_set(const std::set<peer_id_t> &acks) {
        return compute_is_acceptable_ack_set(acks, namespace_id_, parent_->ack_info->per_thread_ack_info());
    }

    // Computes what write durability we should use when sending a write to the
    // given peer, on the given table.  Uses the ack_info parameter to figure
    // out the answer to this question.  Figures out the answer much like how
    // compute_is_acceptable_ack_set figures out whether it has the right ack
    // set.  It figures out what datacenter the peer belongs to, and then, using
    // the ack_expectations_t for the given namespace, figures out whether we
    // want hard durability or soft durability for that datacenter.
    static write_durability_t compute_write_durability(const peer_id_t &peer, const namespace_id_t &namespace_id, per_thread_ack_info_t<protocol_t> *ack_info) {
        // FML
        const std::map<peer_id_t, machine_id_t> translation_table_snapshot = ack_info->get_machine_id_translation_table();
        auto it = translation_table_snapshot.find(peer);
        if (it == translation_table_snapshot.end()) {
            // What should we do?  I have no idea.  Default to HARD, let somebody else handle
            // the peer not existing.
            return WRITE_DURABILITY_HARD;
        }

        const machine_id_t machine_id = it->second;

        machines_semilattice_metadata_t mmd = ack_info->get_machines_view();
        std::map<machine_id_t, deletable_t<machine_semilattice_metadata_t> >::const_iterator machine_map_it
            = mmd.machines.find(machine_id);
        if (machine_map_it == mmd.machines.end() || machine_map_it->second.is_deleted()
            || machine_map_it->second.get_ref().datacenter.in_conflict()) {
            // Is there something smart to do?  Besides deleting this whole class and
            // refactoring clustering not to do O(n^2) work per request?  Default to HARD, let
            // somebody else handle the machine not existing.
            return WRITE_DURABILITY_HARD;
        }

        const datacenter_id_t dc = machine_map_it->second.get_ref().datacenter.get();

        cow_ptr_t<namespaces_semilattice_metadata_t<protocol_t> > nmd = ack_info->get_namespaces_view();

        typename std::map<namespace_id_t, deletable_t<namespace_semilattice_metadata_t<protocol_t> > >::const_iterator ns_it
            = nmd->namespaces.find(namespace_id);

        if (ns_it == nmd->namespaces.end() || ns_it->second.is_deleted() || ns_it->second.get_ref().ack_expectations.in_conflict()) {
            // Again, FML, we default to HARD.
            return WRITE_DURABILITY_HARD;
        }

        std::map<datacenter_id_t, ack_expectation_t> ack_expectations = ns_it->second.get_ref().ack_expectations.get();
        auto ack_it = ack_expectations.find(dc);
        if (ack_it == ack_expectations.end()) {
            // Yet again, FML, we default to HARD.
            return WRITE_DURABILITY_HARD;
        }

        return ack_it->second.is_hardly_durable() ? WRITE_DURABILITY_HARD : WRITE_DURABILITY_SOFT;
    }

    write_durability_t get_write_durability(const peer_id_t &peer) const {
        return compute_write_durability(peer, namespace_id_, parent_->ack_info->per_thread_ack_info());
    }

private:
    std::map<peer_id_t, boost::optional<directory_echo_wrapper_t<cow_ptr_t<reactor_business_card_t<protocol_t> > > > > extract_reactor_directory(
            const std::map<peer_id_t, namespaces_directory_metadata_t<protocol_t> > &nss) {
        std::map<peer_id_t, boost::optional<directory_echo_wrapper_t<cow_ptr_t<reactor_business_card_t<protocol_t> > > > > out;
        for (typename std::map<peer_id_t, namespaces_directory_metadata_t<protocol_t> >::const_iterator it = nss.begin(); it != nss.end(); it++) {
            typename std::map<namespace_id_t, directory_echo_wrapper_t<cow_ptr_t<reactor_business_card_t<protocol_t> > > >::const_iterator jt =
                it->second.reactor_bcards.find(namespace_id_);
            if (jt == it->second.reactor_bcards.end()) {
                out.insert(std::make_pair(it->first, boost::optional<directory_echo_wrapper_t<cow_ptr_t<reactor_business_card_t<protocol_t> > > >()));
            } else {
                out.insert(std::make_pair(it->first, boost::optional<directory_echo_wrapper_t<cow_ptr_t<reactor_business_card_t<protocol_t> > > >(jt->second)));
            }
        }
        return out;
    }

    void on_change_reactor_directory() {
        DEBUG_VAR mutex_assertion_t::acq_t acq(&parent_->watchable_variable_lock);
        namespaces_directory_metadata_t<protocol_t> directory = parent_->watchable_variable.get_watchable()->get();
        directory.reactor_bcards.find(namespace_id_)->second = reactor_->get_reactor_directory()->get();
        parent_->watchable_variable.set_value(directory);
    }

    void initialize_reactor(storage_ctx_t *storage_ctx) {
        perfmon_collection_repo_t::collections_t *perfmon_collections = parent_->perfmon_collection_repo->get_perfmon_collections_for_namespace(namespace_id_);
        perfmon_collection_t *namespace_collection = &perfmon_collections->namespace_collection;
        perfmon_collection_t *serializers_collection = &perfmon_collections->serializers_collection;

        // TODO: We probably shouldn't have to pass in this perfmon collection.
        svs_by_namespace_->get_svs(serializers_collection, namespace_id_, cache_size, &stores_lifetimer_, &svs_, ctx);

        reactor_.init(new reactor_t<protocol_t>(
            base_path,
            storage_ctx,
            parent_->mbox_manager,
            this,
            parent_->directory_view->subview(boost::bind(&watchable_and_reactor_t<protocol_t>::extract_reactor_directory, this, _1)),
            parent_->branch_history_manager,
            watchable.get_watchable(),
            svs_.get(), namespace_collection, ctx));

        {
            typename watchable_t<directory_echo_wrapper_t<cow_ptr_t<reactor_business_card_t<protocol_t> > > >::freeze_t reactor_directory_freeze(reactor_->get_reactor_directory());
            reactor_directory_subscription_.init(
                new typename watchable_t<directory_echo_wrapper_t<cow_ptr_t<reactor_business_card_t<protocol_t> > > >::subscription_t(
                    boost::bind(&watchable_and_reactor_t<protocol_t>::on_change_reactor_directory, this),
                    reactor_->get_reactor_directory(), &reactor_directory_freeze));
            DEBUG_VAR mutex_assertion_t::acq_t acq(&parent_->watchable_variable_lock);
            namespaces_directory_metadata_t<protocol_t> directory = parent_->watchable_variable.get_watchable()->get();
            std::pair<typename std::map<namespace_id_t, directory_echo_wrapper_t<cow_ptr_t<reactor_business_card_t<protocol_t> > > >::iterator, bool> insert_res
                = directory.reactor_bcards.insert(std::make_pair(namespace_id_, reactor_->get_reactor_directory()->get()));
            guarantee(insert_res.second);  // Ensure a value did not already exist.
            parent_->watchable_variable.set_value(directory);
        }

        reactor_has_been_initialized_.pulse();
    }

private:
    const base_path_t base_path;
public:
    watchable_variable_t<blueprint_t<protocol_t> > watchable;

    typename protocol_t::context_t *const ctx;

private:
    cond_t reactor_has_been_initialized_;

    reactor_driver_t<protocol_t> *const parent_;
    const namespace_id_t namespace_id_;
    svs_by_namespace_t<protocol_t> *const svs_by_namespace_;

    stores_lifetimer_t<protocol_t> stores_lifetimer_;
    scoped_ptr_t<multistore_ptr_t<protocol_t> > svs_;
    scoped_ptr_t<reactor_t<protocol_t> > reactor_;

    scoped_ptr_t<typename watchable_t<directory_echo_wrapper_t<cow_ptr_t<reactor_business_card_t<protocol_t> > > >::subscription_t> reactor_directory_subscription_;
    int64_t cache_size;

    DISABLE_COPYING(watchable_and_reactor_t);
};

template <class protocol_t>
reactor_driver_t<protocol_t>::reactor_driver_t(const base_path_t &_base_path,
                                               storage_ctx_t *_storage_ctx,
                                               mailbox_manager_t *_mbox_manager,
                                               const clone_ptr_t<watchable_t<std::map<peer_id_t, namespaces_directory_metadata_t<protocol_t> > > > &_directory_view,
                                               branch_history_manager_t<protocol_t> *_branch_history_manager,
                                               boost::shared_ptr<semilattice_readwrite_view_t<cow_ptr_t<namespaces_semilattice_metadata_t<protocol_t> > > > _namespaces_view,
                                               boost::shared_ptr<semilattice_read_view_t<machines_semilattice_metadata_t> > machines_view_,
                                               const clone_ptr_t<watchable_t<std::map<peer_id_t, machine_id_t> > > &_machine_id_translation_table,
                                               svs_by_namespace_t<protocol_t> *_svs_by_namespace,
                                               perfmon_collection_repo_t *_perfmon_collection_repo,
                                               typename protocol_t::context_t *_ctx)
    : base_path(_base_path),
      storage_ctx(_storage_ctx),
      mbox_manager(_mbox_manager),
      directory_view(_directory_view),
      branch_history_manager(_branch_history_manager),
      machine_id_translation_table(_machine_id_translation_table),
      namespaces_view(_namespaces_view),
      machines_view(machines_view_),
      ctx(_ctx),
      svs_by_namespace(_svs_by_namespace),
      ack_info(new ack_info_t<protocol_t>(machine_id_translation_table, machines_view, namespaces_view)),
      watchable_variable(namespaces_directory_metadata_t<protocol_t>()),
      semilattice_subscription(boost::bind(&reactor_driver_t<protocol_t>::on_change, this), namespaces_view),
      translation_table_subscription(boost::bind(&reactor_driver_t<protocol_t>::on_change, this)),
      perfmon_collection_repo(_perfmon_collection_repo)
{
    watchable_t<std::map<peer_id_t, machine_id_t> >::freeze_t freeze(machine_id_translation_table);
    translation_table_subscription.reset(machine_id_translation_table, &freeze);
    on_change();
}

template<class protocol_t>
reactor_driver_t<protocol_t>::~reactor_driver_t() {
    /* This must be defined in the `.tcc` file because the full definition of
    `watchable_and_reactor_t` is not available in the `.hpp` file. */
}

template<class protocol_t>
void reactor_driver_t<protocol_t>::delete_reactor_data(
        auto_drainer_t::lock_t lock,
        typename reactor_map_t::auto_type *thing_to_delete,
        namespace_id_t namespace_id)
{
    lock.assert_is_holding(&drainer);
    delete thing_to_delete;
    svs_by_namespace->destroy_svs(namespace_id);
}

template<class protocol_t>
void reactor_driver_t<protocol_t>::on_change() {
    cow_ptr_t<namespaces_semilattice_metadata_t<protocol_t> > namespaces = namespaces_view->get();

    for (typename namespaces_semilattice_metadata_t<protocol_t>::namespace_map_t::const_iterator
             it =  namespaces->namespaces.begin(); it != namespaces->namespaces.end(); it++) {
        if (it->second.is_deleted() && std_contains(reactor_data, it->first)) {
            /* on_change cannot block because it is called as part of
             * semilattice subscription, however the
             * watchable_and_reactor_t destructor can block... therefore
             * bullshit takes place. We must release a value from the
             * ptr_map into this bullshit auto_type so that it's not in the
             * map but the destructor hasn't been called... then this needs
             * to be heap allocated so that it can be safely passed to a
             * coroutine for destruction. */
            coro_t::spawn_sometime(boost::bind(
                &reactor_driver_t<protocol_t>::delete_reactor_data,
                this,
                auto_drainer_t::lock_t(&drainer),
                new typename
                    reactor_map_t::auto_type(reactor_data.release(reactor_data.find(it->first))),
                it->first));
        } else if (!it->second.is_deleted()) {
            persistable_blueprint_t<protocol_t> pbp;

            try {
                pbp = it->second.get_ref().blueprint.get();
            } catch (const in_conflict_exc_t &) {
                //Nothing to do for this namespaces, its blueprint is in
                //conflict.
                continue;
            }

            blueprint_t<protocol_t> bp = translate_blueprint(pbp, machine_id_translation_table->get());

            if (std_contains(bp.peers_roles, mbox_manager->get_connectivity_service()->get_me())) {
                /* Either construct a new reactor (if this is a namespace we
                 * haven't seen before). Or send the new blueprint to the
                 * existing reactor. */
                if (!std_contains(reactor_data, it->first)) {
                    int64_t cache_size;
                    if (it->second.get_ref().cache_size.in_conflict()) {
                        cache_size = GIGABYTE;
                    } else {
                        cache_size = it->second.get_ref().cache_size.get();
                    }

                    if (cache_size < 16 * MEGABYTE) {
                        cache_size = 16 * MEGABYTE;
                        logINF("Namespace %s(%s) has too small of a cache size. Increasing it to 16 megabytes.\n",
                                uuid_to_str(it->first).c_str(),
                                it->second.get_ref().name.in_conflict() ? "Name in conflict" : it->second.get_ref().name.get().c_str());
                    }

                    if (cache_size > 64 * GIGABYTE) {
                        cache_size = 16 * GIGABYTE;
                        logINF("Namespace %s(%s) has too large of a cache size. Decreasing it to 64 gigabyes.\n",
                                uuid_to_str(it->first).c_str(),
                                it->second.get_ref().name.in_conflict() ? "Name in conflict" : it->second.get_ref().name.get().c_str());
                    }

                    namespace_id_t tmp = it->first;
                    reactor_data.insert(tmp, new watchable_and_reactor_t<protocol_t>(base_path, storage_ctx, this, it->first, cache_size, bp, svs_by_namespace, ctx));
                } else {
                    reactor_data.find(it->first)->second->watchable.set_value(bp);
                }
            } else {
                /* The blueprint does not mentions us so we destroy the
                 * reactor. */
                if (std_contains(reactor_data, it->first)) {
                    coro_t::spawn_sometime(boost::bind(&reactor_driver_t<protocol_t>::delete_reactor_data, this, auto_drainer_t::lock_t(&drainer), new typename reactor_map_t::auto_type(reactor_data.release(reactor_data.find(it->first))), it->first));
                }
            }
        }
    }
}

#endif /* CLUSTERING_ADMINISTRATION_REACTOR_DRIVER_TCC_ */<|MERGE_RESOLUTION|>--- conflicted
+++ resolved
@@ -127,11 +127,7 @@
         svs_by_namespace_(svs_by_namespace),
         cache_size(_cache_size)
     {
-<<<<<<< HEAD
-        coro_t::spawn_sometime(std::bind(&watchable_and_reactor_t<protocol_t>::initialize_reactor, this, storage_ctx));
-=======
-        coro_t::spawn_sometime(boost::bind(&watchable_and_reactor_t<protocol_t>::initialize_reactor, this, io_backender));
->>>>>>> 3cd0b732
+        coro_t::spawn_sometime(boost::bind(&watchable_and_reactor_t<protocol_t>::initialize_reactor, this, storage_ctx));
     }
 
     ~watchable_and_reactor_t() {
