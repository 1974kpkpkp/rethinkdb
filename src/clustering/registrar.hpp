#ifndef CLUSTERING_REGISTRAR_HPP_
#define CLUSTERING_REGISTRAR_HPP_

#include "clustering/registration_metadata.hpp"
#include "clustering/resource.hpp"
#include "rpc/mailbox/typed.hpp"
#include "concurrency/wait_any.hpp"
#include "concurrency/promise.hpp"

template<class business_card_t, class user_data_type, class registrant_type>
class registrar_t {

public:
    registrar_t(mailbox_manager_t *mm, user_data_type co) :
        mailbox_manager(mm), controller(co),
        create_mailbox(mailbox_manager, boost::bind(&registrar_t::on_create, this, _1, _2, _3, auto_drainer_t::lock_t(&drainer))),
        delete_mailbox(mailbox_manager, boost::bind(&registrar_t::on_delete, this, _1, auto_drainer_t::lock_t(&drainer)))
        { }

    registrar_business_card_t<business_card_t> get_business_card() {
        return registrar_business_card_t<business_card_t>(
            create_mailbox.get_address(),
            delete_mailbox.get_address()
            );
    }

private:
    typedef typename registrar_business_card_t<business_card_t>::registration_id_t registration_id_t;

    void on_create(registration_id_t rid, peer_id_t peer, business_card_t business_card, auto_drainer_t::lock_t keepalive) {

        /* Grab the mutex to avoid race conditions if a message arrives at the
        update mailbox or the delete mailbox while we're working. We must not
        block between when `on_create()` begins and when `mutex_acq` is
        constructed. */
        mutex_t::acq_t mutex_acq(&mutex);

<<<<<<< HEAD
        /* Construct a `registrant_type` to tell the controller that something has
=======
        /* If the registrant has already deregistered but the deregistration
        message arrived ahead of the registration message, it will have left a
        NULL in the `registrations` map. */
        typename std::map<registration_id_t, cond_t *>::iterator it = registrations.find(rid);
        if (it != registrations.end()) {
            rassert(it->second == NULL);
            registrations.erase(it);
            return;
        }

        /* Construct a `registrant_t` to tell the controller that something has
>>>>>>> 956299c2
        now registered. */
        registrant_type registrant(controller, business_card);

        /* `registration` is the interface that we expose to the `on_update()`
        and `on_delete()` handlers. */
        cond_t deletion_cond;

        /* Expose `deletion_cond` so that `on_delete()` can find it. */
        map_insertion_sentry_t<registration_id_t, cond_t *> registration_map_sentry(
            &registrations, rid, &deletion_cond);

        /* Begin monitoring the peer so we can disconnect when necessary. */
        disconnect_watcher_t peer_monitor(mailbox_manager->get_connectivity_service(), peer);

        /* Release the mutex, since we're done with our initial setup phase */
        {
            mutex_t::acq_t doomed;
            swap(mutex_acq, doomed);
        }

        /* Wait till it's time to shut down */
        wait_any_t waiter(&deletion_cond, &peer_monitor, keepalive.get_drain_signal());
        waiter.wait_lazily_unordered();

        /* Reacquire the mutex, to avoid race conditions when we're
        deregistering from `deleters`. I'm not sure if there re any such race
        conditions, but better safe than sorry. */
        {
            mutex_t::acq_t reacquisition(&mutex);
            swap(mutex_acq, reacquisition);
        }

        /* `registration_map_sentry` destructor run here; `deletion_cond` cannot
        be pulsed after this. */

        /* `deletion_cond` destructor run here. */

        /* `registrant` destructor run here; this will tell the controller that
        the registration is dead and gone. */

        /* `mutex_acq` destructor run here; it's safe to release the mutex
        because we're no longer touching `updaters` or `deleters`. */
    }

    void on_delete(registration_id_t rid, UNUSED auto_drainer_t::lock_t keepalive) {

        /* Acquire the mutex so we don't race with `on_create()`. */
        mutex_t::acq_t mutex_acq(&mutex);

        /* Deliver our notification */
        typename std::map<registration_id_t, cond_t *>::iterator it =
            registrations.find(rid);
        if (it != registrations.end()) {
            cond_t *deleter = (*it).second;
            rassert(!deleter->is_pulsed());
            deleter->pulse();
        } else {
            /* We got here because the registrant was deleted right after being
            created and the deregistration message arrived before the
            registration message. Insert a NULL into the map so that
            `on_create()` realizes it. */
            std::pair<registration_id_t, cond_t *> value(rid, NULL);
            registrations.insert(value);
        }
    }

    mailbox_manager_t *mailbox_manager;
    user_data_type controller;

    mutex_t mutex;
    std::map<registration_id_t, cond_t *> registrations;

    auto_drainer_t drainer;

    typename registrar_business_card_t<business_card_t>::create_mailbox_t create_mailbox;
    typename registrar_business_card_t<business_card_t>::delete_mailbox_t delete_mailbox;
};

#endif /* CLUSTERING_REGISTRAR_HPP_ */<|MERGE_RESOLUTION|>--- conflicted
+++ resolved
@@ -35,9 +35,6 @@
         constructed. */
         mutex_t::acq_t mutex_acq(&mutex);
 
-<<<<<<< HEAD
-        /* Construct a `registrant_type` to tell the controller that something has
-=======
         /* If the registrant has already deregistered but the deregistration
         message arrived ahead of the registration message, it will have left a
         NULL in the `registrations` map. */
@@ -49,7 +46,6 @@
         }
 
         /* Construct a `registrant_t` to tell the controller that something has
->>>>>>> 956299c2
         now registered. */
         registrant_type registrant(controller, business_card);
 
