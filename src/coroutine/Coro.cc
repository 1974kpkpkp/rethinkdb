/*
 Credits

	Originally based on Edgar Toernig's Minimalistic cooperative multitasking
	http://www.goron.de/~froese/
	reorg by Steve Dekorte and Chis Double
	Symbian and Cygwin support by Chis Double
	Linux/PCC, Linux/Opteron, Irix and FreeBSD/Alpha, ucontext support by Austin Kurahone
	FreeBSD/Intel support by Faried Nawaz
	Mingw support by Pit Capitain
	Visual C support by Daniel Vollmer
	Solaris support by Manpreet Singh
	Fibers support by Jonas Eschenburg
	Ucontext arg support by Olivier Ansaldi
	Ucontext x86-64 support by James Burgess and Jonathan Wright
	Russ Cox for the newer portable ucontext implementions.

 Notes

	This is the system dependent coro code.
	Setup a jmp_buf so when we longjmp, it will invoke 'func' using 'stack'.
	Important: 'func' must not return!

	Usually done by setting the program counter and stack pointer of a new, empty stack.
	If you're adding a new platform, look in the setjmp.h for PC and SP members
	of the stack structure

	If you don't see those members, Kentaro suggests writting a simple
	test app that calls setjmp and dumps out the contents of the jmp_buf.
	(The PC and SP should be in jmp_buf->__jmpbuf).

	Using something like GDB to be able to peek into register contents right
	before the setjmp occurs would be helpful also.
 */

//#include "Base.h"
#include "Coro.hpp"
#include <stdio.h>
#include <stdlib.h>
#include <string.h>
#include <stddef.h>
<<<<<<< HEAD
#include <stdint.h>
#include <ucontext.h>
#include "ucontext_i.h"
=======
#include "taskimpl.hpp"
#include "arch/arch.hpp"

typedef char coro_stack_t[16*1024];

const int max_threads = 50;
const int stacks_per_thread = 10000;

struct alloc_state_t {
    //For real, this would be a free list
    coro_stack_t *base;
    coro_stack_t *current;
} allocators[max_threads]; //Hopefully never more than 50 threads

coro_stack_t *get_stack() {
    alloc_state_t *allocator = &allocators[get_thread_id()];
    //printf("getting stack #%zd on thread %d\n", allocator->current - allocator->base, get_thread_id());
    if (allocator->base + stacks_per_thread <= allocator->current) allocator->current = allocator->base;
    return allocator->current++;
}

void initialize_stacks() {
    allocators[get_thread_id()].base = allocators[get_thread_id()].current = (coro_stack_t *)calloc(1, sizeof(coro_stack_t)*stacks_per_thread);
}

void destroy_stacks() {
    free(allocators[get_thread_id()].base);
}
>>>>>>> dbfb3b4b

#ifdef USE_VALGRIND
#include <valgrind/valgrind.h>
#define STACK_REGISTER(coro) \
{ \
	Coro *c = (coro); \
		c->valgrindStackId = VALGRIND_STACK_REGISTER( \
											 c->stack, \
											 (size_t)c->stack + c->requestedStackSize); \
}

#define STACK_DEREGISTER(coro) \
VALGRIND_STACK_DEREGISTER((coro)->valgrindStackId)

#else
#define STACK_REGISTER(coro)
#define STACK_DEREGISTER(coro)
#endif

extern "C" {
	extern int lightweight_getcontext(ucontext_t *ucp);
	extern int lightweight_swapcontext(ucontext_t *oucp, const ucontext_t *ucp);
}

typedef struct CallbackBlock
{
	void *context;
	CoroStartCallback *func;
} CallbackBlock;

#if !defined(USE_UCONTEXT) || !defined(__x86_64__)
//Must be in a conditional, since unused outisde of this case and we take warnings as errors
static CallbackBlock globalCallbackBlock;
#endif

Coro *Coro_new(void)
{
	Coro *self = (Coro *)calloc(1, sizeof(Coro));
	self->requestedStackSize = CORO_DEFAULT_STACK_SIZE;
	self->allocatedStackSize = 0;

#ifdef USE_FIBERS
	self->fiber = NULL;
#else
	self->stack = NULL;
#endif
	return self;
}

void Coro_allocStack(Coro *self)
{
	self->stack = (void *)get_stack();
	self->allocatedStackSize = self->requestedStackSize;
	STACK_REGISTER(self);
}

void Coro_free(Coro *self)
{
#ifdef USE_FIBERS
	// If this coro has a fiber, delete it.
	// Don't delete the main fiber. We don't want to commit suicide.
	if (self->fiber && !self->isMain)
	{
		DeleteFiber(self->fiber);
	}
#else
	STACK_DEREGISTER(self);
#endif
	/*if (self->stack)
	{
		free(self->stack);
	}*/

	//printf("Coro_%p io_free\n", (void *)self);

	if (self->isMain) destroy_stacks();
	free(self);
}

// stack

void *Coro_stack(Coro *self)
{
	return self->stack;
}

size_t Coro_stackSize(Coro *self)
{
	return self->requestedStackSize;
}

void Coro_setStackSize_(Coro *self, size_t sizeInBytes)
{
	self->requestedStackSize = sizeInBytes;
	//self->stack = (void *)io_realloc(self->stack, sizeInBytes);
	//printf("Coro_%p io_reallocating stack size %i\n", (void *)self, sizeInBytes);
}

#if __GNUC__ == 4
uint8_t *Coro_CurrentStackPointer(void) __attribute__ ((noinline));
#endif

uint8_t *Coro_CurrentStackPointer(void)
{
	uint8_t a;
	uint8_t *b = &a; // to avoid compiler warning about unused variables
	return b;
}

size_t Coro_bytesLeftOnStack(Coro *self)
{
	unsigned char dummy;
	ptrdiff_t p1 = (ptrdiff_t)(&dummy);
	ptrdiff_t p2 = (ptrdiff_t)Coro_CurrentStackPointer();
	int stackMovesUp = p2 > p1;
	ptrdiff_t start = ((ptrdiff_t)self->stack);
	ptrdiff_t end   = start + self->requestedStackSize;

	if (stackMovesUp) // like x86
	{
		return end - p1;
	}
	else // like OSX on PPC
	{
		return p1 - start;
	}
}

int Coro_stackSpaceAlmostGone(Coro *self)
{
	return Coro_bytesLeftOnStack(self) < CORO_STACK_SIZE_MIN;
}

void Coro_initializeMainCoro(Coro *self)
{
	self->isMain = 1;
	initialize_stacks();
#ifdef USE_FIBERS
	// We must convert the current thread into a fiber if it hasn't already been done.
	if ((LPVOID) 0x1e00 == GetCurrentFiber()) // value returned when not a fiber
	{
		// Make this thread a fiber and set its data field to the main coro's address
		ConvertThreadToFiber(self);
	}
	// Make the main coro represent the current fiber
	self->fiber = GetCurrentFiber();
#endif
}

void Coro_startCoro_(Coro *self, Coro *other, void *context, CoroStartCallback *callback)
{
	CallbackBlock sblock;
	CallbackBlock *block = &sblock;
	//CallbackBlock *block = malloc(sizeof(CallbackBlock)); // memory leak
	block->context = context;
	block->func    = callback;
	
	Coro_allocStack(other);
	Coro_setup(other, block);
	Coro_switchTo_(self, other);
}


#if defined(USE_UCONTEXT) && defined(__x86_64__)
void Coro_StartWithArg(unsigned int hiArg, unsigned int loArg)
{
	CallbackBlock *block = (CallbackBlock*)(((long long)hiArg << 32) | (long long)loArg);
	(block->func)(block->context);
	printf("Scheduler error: returned from coro start function\n");
	exit(-1);
}

#else
void Coro_StartWithArg(CallbackBlock *block)
{
	(block->func)(block->context);
	printf("Scheduler error: returned from coro start function\n");
	exit(-1);
}


void Coro_Start(void)
{
	CallbackBlock block = globalCallbackBlock;
	Coro_StartWithArg(&block);
}
 
#endif

// --------------------------------------------------------------------

void Coro_UnsupportedPlatformError(void)
{
	printf("Io Scheduler error: no Coro_setupJmpbuf entry for this platform\n.");
	exit(1);
}


void Coro_switchTo_(Coro *self, Coro *next)
{
#if defined(__SYMBIAN32__)
	ProcessUIEvent();
#elif defined(USE_FIBERS)
	SwitchToFiber(next->fiber);
#elif defined(USE_UCONTEXT)
	lightweight_swapcontext(&self->env, &next->env);
#elif defined(USE_SETJMP)
	if (setjmp(self->env) == 0)
	{
		longjmp(next->env, 1);
	}
#endif
}

// ---- setup ------------------------------------------

#if defined(USE_SETJMP) && defined(__x86_64__)

void Coro_setup(Coro *self, void *arg)
{
	/* since ucontext seems to be broken on amg64 */

	setjmp(self->env);
	/* This is probably not nice in that it deals directly with
	* something with __ in front of it.
	*
	* Anyhow, Coro.h makes the member env of a struct Coro a
	* jmp_buf. A jmp_buf, as defined in the amd64 setjmp.h
	* is an array of one struct that wraps the actual __jmp_buf type
	* which is the array of longs (on a 64 bit machine) that
	* the programmer below expected. This struct begins with
	* the __jmp_buf array of longs, so I think it was supposed
	* to work like he originally had it, but for some reason
	* it didn't. I don't know why.
	* - Bryce Schroeder, 16 December 2006
	*
	*   Explaination of `magic' numbers: 6 is the stack pointer
	*   (RSP, the 64 bit equivalent of ESP), 7 is the program counter.
	*   This information came from this file on my Gentoo linux
	*   amd64 computer:
	*   /usr/include/gento-multilib/amd64/bits/setjmp.h
	*   Which was ultimatly included from setjmp.h in /usr/include. */
	self->env[0].__jmpbuf[6] = ((unsigned long)(Coro_stack(self)));
	self->env[0].__jmpbuf[7] = ((long)Coro_Start);
}

#elif defined(HAS_UCONTEXT_ON_PRE_SOLARIS_10)

typedef void (*makecontext_func)(void);

void Coro_setup(Coro *self, void *arg)
{
	ucontext_t *ucp = (ucontext_t *) &self->env;

	lightweight_getcontext(ucp);

	ucp->uc_stack.ss_sp    = Coro_stack(self) + Coro_stackSize(self) - 8;
	ucp->uc_stack.ss_size  = Coro_stackSize(self);
	ucp->uc_stack.ss_flags = 0;
	ucp->uc_link = NULL;

	makecontext(ucp, (makecontext_func)Coro_StartWithArg, 1, arg); }


#elif defined(USE_UCONTEXT)

typedef void (*makecontext_func)(void);

void Coro_setup(Coro *self, void *arg)
{
	ucontext_t *ucp = (ucontext_t *) &self->env;

	lightweight_getcontext(ucp);

	ucp->uc_stack.ss_sp    = Coro_stack(self);
	ucp->uc_stack.ss_size  = Coro_stackSize(self);
#if !defined(__APPLE__)
	ucp->uc_stack.ss_flags = 0;
	ucp->uc_link = NULL;
#endif

#if defined(__x86_64__)
	unsigned int hiArg = (unsigned int)((long long)arg >> 32);
	unsigned int loArg = (unsigned int)((long long)arg & 0xFFFFFFFF);
	makecontext(ucp, (makecontext_func)Coro_StartWithArg, 2, hiArg, loArg);
#else
	makecontext(ucp, (makecontext_func)Coro_StartWithArg, 1, arg);
#endif
}

#elif defined(USE_FIBERS)

void Coro_setup(Coro *self, void *arg)
{
	// If this coro was recycled and already has a fiber, delete it.
	// Don't delete the main fiber. We don't want to commit suicide.

	if (self->fiber && !self->isMain)
	{
		DeleteFiber(self->fiber);
	}

	self->fiber = CreateFiber(Coro_stackSize(self),
							  (LPFIBER_START_ROUTINE)Coro_StartWithArg,
							 (LPVOID)arg);
	if (!self->fiber) {
		DWORD err = GetLastError();
		exit(err);
	}
}

#elif defined(__CYGWIN__)

#define buf (self->env)

void Coro_setup(Coro *self, void *arg)
{
	setjmp(buf);
	buf[7] = (long)(Coro_stack(self) + Coro_stackSize(self) - 16);
	buf[8] = (long)Coro_Start;
	globalCallbackBlock.context=((CallbackBlock*)arg)->context;
	globalCallbackBlock.func=((CallbackBlock*)arg)->func;
}

#elif defined(__SYMBIAN32__)

void Coro_setup(Coro *self, void *arg)
{
	/*
	setjmp/longjmp is flakey under Symbian.
	If the setjmp is done inside the call then a crash occurs.
	Inlining it here solves the problem
	*/

	setjmp(self->env);
	self->env[0] = 0;
	self->env[1] = 0;
	self->env[2] = 0;
	self->env[3] = (unsigned long)(Coro_stack(self))
		+ Coro_stackSize(self) - 64;
	self->env[9] = (long)Coro_Start;
	self->env[8] =  self->env[3] + 32;
}

#elif defined(_BSD_PPC_SETJMP_H_)

#define buf (self->env)
#define setjmp  _setjmp
#define longjmp _longjmp

void Coro_setup(Coro *self, void *arg)
{
	size_t *sp = (size_t *)(((intptr_t)Coro_stack(self)
						+ Coro_stackSize(self) - 64 + 15) & ~15);

	setjmp(buf);

	//printf("self = %p\n", self);
	//printf("sp = %p\n", sp);
	buf[0]  = (long)sp;
	buf[21] = (long)Coro_Start;
	globalCallbackBlock.context=((CallbackBlock*)arg)->context;
	globalCallbackBlock.func=((CallbackBlock*)arg)->func;
	//sp[-4] = (size_t)self; // for G5 10.3
	//sp[-6] = (size_t)self; // for G4 10.4

	//printf("self = %p\n", (void *)self);
	//printf("sp = %p\n", sp);
}

#elif defined(__DragonFly__)

#define buf (self->env)

void Coro_setup(Coro *self, void *arg)
{
	void *stack = Coro_stack(self);
	size_t stacksize = Coro_stackSize(self);
	void *func = (void *)Coro_Start;

	setjmp(buf);

	buf->_jb[2] = (long)(stack + stacksize);
	buf->_jb[0] = (long)func;
	return;
}

#elif defined(__arm__)
// contributed by Peter van Hardenberg

#define buf (self->env)

void Coro_setup(Coro *self, void *arg)
{
	setjmp(buf);
	buf[8] = (int)Coro_stack(self) + (int)Coro_stackSize(self) - 16;
	buf[9] = (int)Coro_Start;
}

#else

#error "Coro.c Error: Coro_setup() function needs to be defined for this platform."

#endif<|MERGE_RESOLUTION|>--- conflicted
+++ resolved
@@ -39,12 +39,9 @@
 #include <stdlib.h>
 #include <string.h>
 #include <stddef.h>
-<<<<<<< HEAD
 #include <stdint.h>
 #include <ucontext.h>
 #include "ucontext_i.h"
-=======
-#include "taskimpl.hpp"
 #include "arch/arch.hpp"
 
 typedef char coro_stack_t[16*1024];
@@ -72,7 +69,6 @@
 void destroy_stacks() {
     free(allocators[get_thread_id()].base);
 }
->>>>>>> dbfb3b4b
 
 #ifdef USE_VALGRIND
 #include <valgrind/valgrind.h>
