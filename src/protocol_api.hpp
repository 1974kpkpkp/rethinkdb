#ifndef __PROTOCOL_API_HPP__
#define __PROTOCOL_API_HPP__

#include <functional>
#include <list>
#include <utility>
#include <vector>

#include "errors.hpp"
#include <boost/scoped_ptr.hpp>
#include <boost/serialization/vector.hpp>

#include "concurrency/fifo_checker.hpp"
#include "concurrency/fifo_enforcer.hpp"
#include "concurrency/signal.hpp"
#include "rpc/serialize_macros.hpp"
#include "timestamps.hpp"

/* This file describes the relationship between the protocol-specific logic for
each protocol and the protocol-agnostic logic that routes queries for all the
protocols. Each protocol defines a `protocol_t` struct that acts as a
"container" to hold all the types for that protocol. The protocol-agnostic logic
will be templatized on a `protocol_t`. `protocol_t` itself is never
instantiated. For a description of what `protocol_t` must be like, see
`rethinkdb/docs_internal/protocol_api_notes.hpp`. */

/* `namespace_interface_t` is the interface that the protocol-agnostic database
logic for query routing exposes to the protocol-specific query parser. */

template<class protocol_t>
class namespace_interface_t {
public:
    virtual typename protocol_t::read_response_t read(typename protocol_t::read_t, order_token_t tok, signal_t *interruptor) = 0;
    virtual typename protocol_t::write_response_t write(typename protocol_t::write_t, order_token_t tok, signal_t *interruptor) = 0;

protected:
    virtual ~namespace_interface_t() { }
};

/* Exceptions thrown by functions operating on `protocol_t::region_t` */

struct bad_region_exc_t : public std::exception {
    const char *what() const throw () {
        return "The set you're trying to compute cannot be expressed as a "
            "`region_t`.";
    }
};

struct bad_join_exc_t : public std::exception {
    const char *what() const throw () {
        return "You need to give a non-overlapping set of regions.";
    }
};

/* Some `protocol_t::region_t` functions can be implemented in terms of other
functions. Here are default implementations for those functions. */

template<class region_t>
bool region_is_empty(const region_t &r) {
    return region_is_superset(region_t::empty(), r);
}

template<class region_t>
bool region_overlaps(const region_t &r1, const region_t &r2) {
    return !region_is_empty(region_intersection(r1, r2));
}

/* Regions contained in region_map_t must never intersect. */
template<class protocol_t, class value_t>
class region_map_t {
private:
    typedef std::pair<typename protocol_t::region_t, value_t> internal_pair_t;
    typedef std::vector<internal_pair_t> internal_vec_t;
public:
    typedef typename internal_vec_t::const_iterator const_iterator;
    typedef typename internal_vec_t::iterator iterator;

    region_map_t() THROWS_NOTHING { }

    explicit region_map_t(typename protocol_t::region_t r, value_t v = value_t()) THROWS_NOTHING {
        regions_and_values.push_back(internal_pair_t(r, v));
    }

    template <class input_iterator_t>
    region_map_t(const input_iterator_t &_begin, const input_iterator_t &_end)
        : regions_and_values(_begin, _end)
    {
        DEBUG_ONLY(get_domain());
    }

public:
    typename protocol_t::region_t get_domain() const THROWS_NOTHING {
        std::vector<typename protocol_t::region_t> regions;
        for (const_iterator it = begin(); it != end(); it++) {
            regions.push_back(it->first);
        }
        return region_join(regions);
    }

    const_iterator begin() const {
        return regions_and_values.begin();
    }

    const_iterator end() const {
        return regions_and_values.end();
    }

    iterator begin() {
        return regions_and_values.begin();
    }

    iterator end() {
        return regions_and_values.end();
    }

    MUST_USE region_map_t mask(typename protocol_t::region_t region) const {
        internal_vec_t masked_pairs;
        for (int i = 0; i < (int)regions_and_values.size(); i++) {
            typename protocol_t::region_t ixn = region_intersection(regions_and_values[i].first, region);
            if (!region_is_empty(ixn)) {
                masked_pairs.push_back(internal_pair_t(ixn, regions_and_values[i].second));
            }
        }
        return region_map_t(masked_pairs.begin(), masked_pairs.end());
    }

    // Important: 'update' assumes that new_values regions do not intersect
    void update(const region_map_t& new_values) {
        rassert(region_is_superset(get_domain(), new_values.get_domain()), "Update cannot expand the domain of a region_map.");
        std::vector<typename protocol_t::region_t> overlay_regions;
        for (const_iterator i = new_values.begin(); i != new_values.end(); ++i) {
            overlay_regions.push_back((*i).first);
        }

        internal_vec_t updated_pairs;
        for (const_iterator i = begin(); i != end(); ++i) {
            typename protocol_t::region_t old = (*i).first;
            std::vector<typename protocol_t::region_t> old_subregions = region_subtract_many(old, overlay_regions);

            // Insert the unchanged parts of the old region into updated_pairs with the old value
            for (typename std::vector<typename protocol_t::region_t>::const_iterator j = old_subregions.begin(); j != old_subregions.end(); ++j) {
                updated_pairs.push_back(internal_pair_t(*j, (*i).second));
            }
        }
        std::copy(new_values.begin(), new_values.end(), std::back_inserter(updated_pairs));

        regions_and_values = updated_pairs;
    }

    void set(const typename protocol_t::region_t &r, const value_t &v) {
        update(region_map_t(r, v));
    }

private:
    internal_vec_t regions_and_values;
    RDB_MAKE_ME_SERIALIZABLE_1(regions_and_values);
};

template<class P, class V>
bool operator==(const region_map_t<P, V> &left, const region_map_t<P, V> &right) {
    if (left.get_domain() != right.get_domain()) {
        return false;
    }

    for (typename region_map_t<P, V>::const_iterator i = left.begin(); i != left.end(); ++i) {
        region_map_t<P, V> r = right.mask((*i).first);
        for (typename region_map_t<P, V>::const_iterator j = r.begin(); j != r.end(); ++j) {
<<<<<<< HEAD
            if (j->second != i->second) {
=======
            if ((*j).second != (*i).second) {
>>>>>>> 2619916f
                return false;
            }
        }
    }
    return true;
}

template<class P, class V>
bool operator!=(const region_map_t<P, V> &left, const region_map_t<P, V> &right) {
    return !(left == right);
}

template<class protocol_t, class old_t, class new_t, class callable_t>
region_map_t<protocol_t, new_t> region_map_transform(const region_map_t<protocol_t, old_t> &original, const callable_t &callable) {
    std::vector<std::pair<typename protocol_t::region_t, new_t> > new_pairs;
    for (typename region_map_t<protocol_t, old_t>::const_iterator it =  original.begin();
                                                                  it != original.end();
                                                                  it++) {
        new_pairs.push_back(std::pair<typename protocol_t::region_t, new_t>(
                it->first,
                callable(it->second)
                ));
    }
    return region_map_t<protocol_t, new_t>(new_pairs.begin(), new_pairs.end());
}

/* `store_view_t` is an abstract class that represents a region of a key-value
store for some protocol. It's templatized on the protocol (`protocol_t`). It
covers some `protocol_t::region_t`, which is returned by `get_region()`.

In addition to the actual data, `store_view_t` is responsible for keeping track
of metadata which is keyed by region. The metadata is currently implemented as
opaque binary blob (`binary_blob_t`).
*/

template<class protocol_t>
class store_view_t {
public:
    typedef region_map_t<protocol_t, binary_blob_t> metainfo_t;

    virtual ~store_view_t() { }

    typename protocol_t::region_t get_region() {
        return region;
    }

    virtual void new_read_token(boost::scoped_ptr<fifo_enforcer_sink_t::exit_read_t> &token_out) = 0;
    virtual void new_write_token(boost::scoped_ptr<fifo_enforcer_sink_t::exit_write_t> &token_out) = 0;

    /* Gets the metainfo.
    [Postcondition] return_value.get_domain() == view->get_region()
    [May block] */
    virtual metainfo_t get_metainfo(
            boost::scoped_ptr<fifo_enforcer_sink_t::exit_read_t> &token,
            signal_t *interruptor)
            THROWS_ONLY(interrupted_exc_t) = 0;

    /* Replaces the metainfo over the view's entire range with the given metainfo.
    [Precondition] region_is_superset(view->get_region(), new_metainfo.get_domain())
    [Postcondition] this->get_metainfo() == new_metainfo
    [May block] */
    virtual void set_metainfo(
            const metainfo_t &new_metainfo,
            boost::scoped_ptr<fifo_enforcer_sink_t::exit_write_t> &token,
            signal_t *interruptor)
            THROWS_ONLY(interrupted_exc_t) = 0;

    /* Performs a read.
    [Precondition] region_is_superset(view->get_region(), expected_metainfo.get_domain())
    [Precondition] region_is_superset(expected_metainfo.get_domain(), read.get_region())
    [May block] */
    virtual typename protocol_t::read_response_t read(
            DEBUG_ONLY(const metainfo_t& expected_metainfo, )
            const typename protocol_t::read_t &read,
            boost::scoped_ptr<fifo_enforcer_sink_t::exit_read_t> &token,
            signal_t *interruptor)
            THROWS_ONLY(interrupted_exc_t) = 0;

    /* Performs a write.
    [Precondition] region_is_superset(view->get_region(), expected_metainfo.get_domain())
    [Precondition] new_metainfo.get_domain() == expected_metainfo.get_domain()
    [Precondition] region_is_superset(expected_metainfo.get_domain(), write.get_region())
    [May block] */
    virtual typename protocol_t::write_response_t write(
            DEBUG_ONLY(const metainfo_t& expected_metainfo, )
            const metainfo_t& new_metainfo,
            const typename protocol_t::write_t &write,
            transition_timestamp_t timestamp,
            boost::scoped_ptr<fifo_enforcer_sink_t::exit_write_t> &token,
            signal_t *interruptor)
            THROWS_ONLY(interrupted_exc_t) = 0;

    /* Expresses the changes that have happened since `start_point` as a
    series of `backfill_chunk_t` objects.
    [Precondition] start_point.get_domain() <= view->get_region()
    [Side-effect] `should_backfill` must be called exactly once
    [Return value] Value equal to the value returned by should_backfill
    [May block]
    */
    virtual bool send_backfill(
            const region_map_t<protocol_t, state_timestamp_t> &start_point,
            const boost::function<bool(const metainfo_t&)> &should_backfill,
            const boost::function<void(typename protocol_t::backfill_chunk_t)> &chunk_fun,
            boost::scoped_ptr<fifo_enforcer_sink_t::exit_read_t> &token,
            signal_t *interruptor)
            THROWS_ONLY(interrupted_exc_t) = 0;


    /* Applies a backfill data chunk sent by `send_backfill()`. If
    `interrupted_exc_t` is thrown, the state of the database is undefined
    except that doing a second backfill must put it into a valid state.
    [May block]
    */
    virtual void receive_backfill(
            const typename protocol_t::backfill_chunk_t &chunk,
            boost::scoped_ptr<fifo_enforcer_sink_t::exit_write_t> &token,
            signal_t *interruptor)
            THROWS_ONLY(interrupted_exc_t) = 0;

    /* Deletes every key in the region.
    [Precondition] region_is_superset(region, subregion)
    [May block]
     */
    virtual void reset_data(
            typename protocol_t::region_t subregion,
            const metainfo_t &new_metainfo,
            boost::scoped_ptr<fifo_enforcer_sink_t::exit_write_t> &token,
            signal_t *interruptor)
            THROWS_ONLY(interrupted_exc_t) = 0;

protected:
    explicit store_view_t(typename protocol_t::region_t r) : region(r) { }

private:
    typename protocol_t::region_t region;
};

/* The query-routing logic provides the following ordering guarantees:

1.  All the replicas of each individual key will see writes in the same order.

    Example: Suppose K = "x". You send (append "a" to K) and (append "b" to K)
    concurrently from different nodes. Either every copy of K will become "xab",
    or every copy of K will become "xba", but the different copies of K will
    never disagree.

2.  Queries from the same origin will be performed in same order they are sent.

    Example: Suppose K = "a". You send (set K to "b") and (read K) from the same
    thread on the same node, in that order. The read will return "b".

3.  Arbitrary atomic single-key operations can be performed, as long as they can
    be expressed as `protocol_t::write_t` objects.

4.  There are no other atomicity or ordering guarantees.

    Example: Suppose K1 = "x" and K2 = "x". You send (append "a" to every key)
    and (append "b" to every key) concurrently. Every copy of K1 will agree with
    every other copy of K1, and every copy of K2 will agree with every other
    copy of K2, but K1 and K2 may disagree.

    Example: Suppose K = "a". You send (set K to "b"). As soon as it's sent, you
    send (set K to "c") from a different node. K may end up being either "b" or
    "c".

    Example: Suppose K1 = "a" and K2 = "a". You send (set K1 to "b") and (set K2
    to "b") from the same node, in that order. Then you send (read K1 and K2)
    from a different node. The read may return (K1 = "a", K2 = "b").

5.  There is no simple way to perform an atomic multikey transaction. You might
    be able to fake it by using a key as a "lock".
*/

template <class protocol_t>
class store_subview_t : public store_view_t<protocol_t>
{
public:
    typedef typename store_view_t<protocol_t>::metainfo_t metainfo_t;

    store_subview_t(store_view_t<protocol_t> *_store_view, typename protocol_t::region_t region)
        : store_view_t<protocol_t>(region), store_view(_store_view)
    { }

    using store_view_t<protocol_t>::get_region;

    void new_read_token(boost::scoped_ptr<fifo_enforcer_sink_t::exit_read_t> &token_out) {
        store_view->new_read_token(token_out);
    }

    void new_write_token(boost::scoped_ptr<fifo_enforcer_sink_t::exit_write_t> &token_out) {
        store_view->new_write_token(token_out);
    }

    metainfo_t get_metainfo(
            boost::scoped_ptr<fifo_enforcer_sink_t::exit_read_t> &token,
            signal_t *interruptor)
            THROWS_ONLY(interrupted_exc_t) {
        return store_view->get_metainfo(token, interruptor).mask(get_region());
    }

    void set_metainfo(
            const metainfo_t &new_metainfo,
            boost::scoped_ptr<fifo_enforcer_sink_t::exit_write_t> &token,
            signal_t *interruptor)
            THROWS_ONLY(interrupted_exc_t) {
        rassert(region_is_superset(get_region(), new_metainfo.get_domain()));
        store_view->set_metainfo(new_metainfo, token, interruptor);
    }

    typename protocol_t::read_response_t read(
            DEBUG_ONLY(const metainfo_t& expected_metainfo,)
            const typename protocol_t::read_t &read,
            boost::scoped_ptr<fifo_enforcer_sink_t::exit_read_t> &token,
            signal_t *interruptor)
            THROWS_ONLY(interrupted_exc_t) {
        rassert(region_is_superset(get_region(), expected_metainfo.get_domain()));

        return store_view->read(DEBUG_ONLY(expected_metainfo,) read, token, interruptor);
    }

    typename protocol_t::write_response_t write(
            DEBUG_ONLY(const metainfo_t& expected_metainfo,)
            const metainfo_t& new_metainfo,
            const typename protocol_t::write_t &write,
            transition_timestamp_t timestamp,
            boost::scoped_ptr<fifo_enforcer_sink_t::exit_write_t> &token,
            signal_t *interruptor)
            THROWS_ONLY(interrupted_exc_t) {
        rassert(region_is_superset(get_region(), expected_metainfo.get_domain()));
        rassert(region_is_superset(get_region(), new_metainfo.get_domain()));

        return store_view->write(DEBUG_ONLY(expected_metainfo,) new_metainfo, write, timestamp, token, interruptor);
    }

    bool send_backfill(
            const region_map_t<protocol_t,state_timestamp_t> &start_point,
            const boost::function<bool(const metainfo_t&)> &should_backfill,
            const boost::function<void(typename protocol_t::backfill_chunk_t)> &chunk_fun,
            boost::scoped_ptr<fifo_enforcer_sink_t::exit_read_t> &token,
            signal_t *interruptor)
            THROWS_ONLY(interrupted_exc_t) {
        rassert(region_is_superset(get_region(), start_point.get_domain()));

        return store_view->send_backfill(start_point, should_backfill, chunk_fun, token, interruptor);
    }

    void receive_backfill(
            const typename protocol_t::backfill_chunk_t &chunk,
            boost::scoped_ptr<fifo_enforcer_sink_t::exit_write_t> &token,
            signal_t *interruptor)
            THROWS_ONLY(interrupted_exc_t) {
                store_view->receive_backfill(chunk, token, interruptor);
    }

    void reset_data(
            typename protocol_t::region_t subregion,
            const metainfo_t &new_metainfo,
            boost::scoped_ptr<fifo_enforcer_sink_t::exit_write_t> &token,
            signal_t *interruptor)
            THROWS_ONLY(interrupted_exc_t) {
        rassert(region_is_superset(get_region(), subregion));
        rassert(region_is_superset(get_region(), new_metainfo.get_domain()));

        store_view->reset_data(subregion, new_metainfo, token, interruptor);
    }

public:
    store_view_t<protocol_t> *store_view;
};

#endif /* __PROTOCOL_API_HPP__ */<|MERGE_RESOLUTION|>--- conflicted
+++ resolved
@@ -165,11 +165,7 @@
     for (typename region_map_t<P, V>::const_iterator i = left.begin(); i != left.end(); ++i) {
         region_map_t<P, V> r = right.mask((*i).first);
         for (typename region_map_t<P, V>::const_iterator j = r.begin(); j != r.end(); ++j) {
-<<<<<<< HEAD
             if (j->second != i->second) {
-=======
-            if ((*j).second != (*i).second) {
->>>>>>> 2619916f
                 return false;
             }
         }
