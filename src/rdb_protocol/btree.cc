--- conflicted
+++ resolved
@@ -154,7 +154,6 @@
 
 // QL2 This implements UPDATE, REPLACE, and part of DELETE and INSERT (each is
 // just a different function passed to this function).
-<<<<<<< HEAD
 void rdb_replace_and_return_superblock(btree_slice_t *slice,
                                        repli_timestamp_t timestamp,
                                        transaction_t *txn,
@@ -164,19 +163,8 @@
                                        ql::map_wire_func_t *f,
                                        ql::env_t *ql_env,
                                        promise_t<superblock_t *> *superblock_promise_or_null,
-                                       Datum *response_out) THROWS_NOTHING {
-=======
-void rdb_replace(btree_slice_t *slice,
-                 repli_timestamp_t timestamp,
-                 transaction_t *txn,
-                 superblock_t *superblock,
-                 const std::string &primary_key,
-                 const store_key_t &key,
-                 ql::map_wire_func_t *f,
-                 ql::env_t *ql_env,
-                 Datum *response_out,
-                 rdb_modification_report_t *mod_report_out) THROWS_NOTHING {
->>>>>>> 462e6bb0
+                                       Datum *response_out,
+                                       rdb_modification_report_t *mod_report) THROWS_NOTHING {
     const ql::datum_t *num_1 = ql_env->add_ptr(new ql::datum_t(1.0));
     ql::datum_t *resp = ql_env->add_ptr(new ql::datum_t(ql::datum_t::R_OBJECT));
     try {
@@ -230,13 +218,13 @@
                 boost::shared_ptr<scoped_cJSON_t> new_val_as_json = new_val->as_json();
                 kv_location_set(&kv_location, key, new_val_as_json,
                                 slice, timestamp, txn);
-                mod_report_out->added = new_val_as_json;
+                mod_report->added = new_val_as_json;
             }
         } else {
             if (ended_empty) {
                 conflict = resp->add("deleted", num_1);
                 kv_location_delete(&kv_location, key, slice, timestamp, txn);
-                mod_report_out->deleted = old_val->as_json();
+                mod_report->deleted = old_val->as_json();
             } else {
                 if (*old_val->el(primary_key) == *new_val->el(primary_key)) {
                     if (*old_val == *new_val) {
@@ -248,8 +236,8 @@
                             = new_val->as_json();
                         kv_location_set(&kv_location, key, new_val_as_json,
                                         slice, timestamp, txn);
-                        mod_report_out->added = new_val_as_json;
-                        mod_report_out->deleted = old_val->as_json();
+                        mod_report->added = new_val_as_json;
+                        mod_report->deleted = old_val->as_json();
                     }
                 } else {
                     rfail_target(
@@ -278,9 +266,10 @@
                  const store_key_t &key,
                  ql::map_wire_func_t *f,
                  ql::env_t *ql_env,
-                 Datum *response_out) THROWS_NOTHING {
+                 Datum *response_out,
+                 rdb_modification_report_t *mod_report) THROWS_NOTHING {
     rdb_replace_and_return_superblock(slice, timestamp, txn, superblock, primary_key,
-                                      key, f, ql_env, NULL, response_out);
+                                      key, f, ql_env, NULL, response_out, mod_report);
 }
 
 void do_a_replace_from_batched_replace(auto_drainer_t::lock_t /*lock*/,
@@ -293,8 +282,11 @@
                                        promise_t<superblock_t *> *superblock_promise_or_null,
                                        Datum *response_out) {
     ql::map_wire_func_t f = replace->f;
+    // SAMRSI: What to do with this modification report?
+    rdb_modification_report_t mod_report;
     rdb_replace_and_return_superblock(slice, timestamp, txn, superblock, replace->primary_key,
-                                      replace->key, &f, ql_env, superblock_promise_or_null, response_out);
+                                      replace->key, &f, ql_env, superblock_promise_or_null, response_out,
+                                      &mod_report);
 }
 
 // The int64_t in replaces is ignored -- that's used for preserving order
@@ -330,19 +322,12 @@
 
 void rdb_set(const store_key_t &key, boost::shared_ptr<scoped_cJSON_t> data, bool overwrite,
              btree_slice_t *slice, repli_timestamp_t timestamp,
-<<<<<<< HEAD
-             transaction_t *txn, superblock_t *superblock, point_write_response_t *response_out) {
+             transaction_t *txn, superblock_t *superblock, point_write_response_t *response_out,
+             rdb_modification_report_t *mod_report) {
     keyvalue_location_t<rdb_value_t> kv_location;
     find_keyvalue_location_for_write(txn, superblock, key.btree_key(), &kv_location,
                                      &slice->root_eviction_priority, &slice->stats);
     const bool had_value = kv_location.value.has();
-=======
-             transaction_t *txn, superblock_t *superblock, point_write_response_t *response,
-             rdb_modification_report_t *mod_report) {
-    //block_size_t block_size = slice->cache()->get_block_size();
-    keyvalue_location_t<rdb_value_t> kv_location;
-    find_keyvalue_location_for_write(txn, superblock, key.btree_key(), &kv_location, &slice->root_eviction_priority, &slice->stats);
-    bool had_value = kv_location.value.has();
 
     /* update the modification report */
     if (kv_location.value.has()) {
@@ -351,7 +336,6 @@
 
     mod_report->added = data;
 
->>>>>>> 462e6bb0
     if (overwrite || !had_value) {
         kv_location_set(&kv_location, key, data, slice, timestamp, txn);
     }
@@ -405,14 +389,14 @@
 void rdb_delete(const store_key_t &key, btree_slice_t *slice,
                 repli_timestamp_t timestamp, transaction_t *txn,
                 superblock_t *superblock, point_delete_response_t *response,
-                rdb_modification_report_t *mod_report_out) {
+                rdb_modification_report_t *mod_report) {
     keyvalue_location_t<rdb_value_t> kv_location;
     find_keyvalue_location_for_write(txn, superblock, key.btree_key(), &kv_location, &slice->root_eviction_priority, &slice->stats);
     bool exists = kv_location.value.has();
 
     /* Update the modification report. */
     if (exists) {
-        mod_report_out->deleted = get_data(kv_location.value.get(), txn);
+        mod_report->deleted = get_data(kv_location.value.get(), txn);
     }
 
     if (exists) kv_location_delete(&kv_location, key, slice, timestamp, txn);
