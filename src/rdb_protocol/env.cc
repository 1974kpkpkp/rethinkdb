#include "rdb_protocol/env.hpp"

#include "rdb_protocol/counted_term.hpp"
#include "rdb_protocol/pb_utils.hpp"
#include "rdb_protocol/term_walker.hpp"

#pragma GCC diagnostic ignored "-Wshadow"

namespace ql {

/* Checks that divisor is indeed a divisor of multiple. */
template <class T>
bool is_joined(const T &multiple, const T &divisor) {
    T cpy = multiple;

    semilattice_join(&cpy, divisor);
    return cpy == multiple;
}


bool env_t::add_optarg(const std::string &key, const Term &val) {
    if (optargs.count(key)) return true;
    protob_t<Term> arg = make_counted_term();
    N2(FUNC, N0(MAKE_ARRAY), *arg = val);
<<<<<<< HEAD
    term_walker_t(arg.get(), &val.GetExtension(ql2::extension::backtrace));
    optargs[key] = wire_func_t(*arg, std::map<int64_t, Datum>());
=======
    term_walker_t(arg, &val.GetExtension(ql2::extension::backtrace));
    optargs[key] = wire_func_t(*arg, 0);
    func_t *force_compilation = optargs[key].compile(this);
    r_sanity_check(force_compilation != NULL);
>>>>>>> 2955c437
    return false;
}
void env_t::init_optargs(const std::map<std::string, wire_func_t> &_optargs) {
    r_sanity_check(optargs.size() == 0);
    optargs = _optargs;
    for (auto it = optargs.begin(); it != optargs.end(); ++it) {
        func_t *force_compilation = it->second.compile(this);
        r_sanity_check(force_compilation != NULL);
    }
}
counted_t<val_t> env_t::get_optarg(const std::string &key){
    if (!optargs.count(key)) {
        return counted_t<val_t>();
    }
    return optargs[key].compile(this)->call();
}
const std::map<std::string, wire_func_t> &env_t::get_all_optargs() {
    return optargs;
}


static const int min_normal_gensym = -1000000;
int env_t::gensym(bool allow_implicit) {
    r_sanity_check(0 > next_gensym_val && next_gensym_val >= min_normal_gensym);
    int gensym = next_gensym_val--;
    if (!allow_implicit) {
        gensym += min_normal_gensym;
        r_sanity_check(gensym < min_normal_gensym);
    }
    return gensym;
}

bool env_t::var_allows_implicit(int varnum) {
    return varnum >= min_normal_gensym;
}

void env_t::push_implicit(counted_t<const datum_t> *val) {
    implicit_var.push(val);
}
counted_t<const datum_t> *env_t::top_implicit(const rcheckable_t *caller) {
    rcheck_target(caller, !implicit_var.empty(),
                  "r.row is not defined in this context.");
    rcheck_target(caller, implicit_var.size() == 1,
                  "Cannot use r.row in nested queries.  Use functions instead.");
    return implicit_var.top();
}
void env_t::pop_implicit() {
    r_sanity_check(implicit_var.size() > 0);
    implicit_var.pop();
}

void env_t::push_var(int var, counted_t<const datum_t> *val) {
    vars[var].push(val);
}

counted_t<const datum_t> *env_t::top_var(int var, const rcheckable_t *caller) {
    rcheck_target(caller, !vars[var].empty(),
                  strprintf("Unrecognized variabled %d", var));
    return vars[var].top();
}
void env_t::pop_var(int var) {
    vars[var].pop();
}
void env_t::dump_scope(std::map<int64_t, counted_t<const datum_t> *> *out) {
    for (std::map<int64_t, std::stack<counted_t<const datum_t> *> >::iterator
             it = vars.begin(); it != vars.end(); ++it) {
        if (it->second.size() == 0) continue;
        r_sanity_check(it->second.top());
        (*out)[it->first] = it->second.top();
    }
}
void env_t::push_scope(std::map<int64_t, Datum> *in) {
    scope_stack.push(std::vector<std::pair<int, counted_t<const datum_t> > >());

    for (std::map<int64_t, Datum>::iterator it = in->begin(); it != in->end(); ++it) {
        scope_stack.top().push_back(std::make_pair(it->first,
                                                   make_counted<datum_t>(&it->second,
                                                                         this)));
    }

    for (size_t i = 0; i < scope_stack.top().size(); ++i) {
        //        &scope_stack.top()[i].second,
        //        scope_stack.top()[i].second);
        push_var(scope_stack.top()[i].first, &scope_stack.top()[i].second);
    }
}
void env_t::pop_scope() {
    r_sanity_check(scope_stack.size() > 0);
    for (size_t i = 0; i < scope_stack.top().size(); ++i) {
        pop_var(scope_stack.top()[i].first);
    }
    // DO NOT pop the vector off the scope stack.  You might invalidate a
    // pointer too early.
}

void env_t::set_eval_callback(eval_callback_t *callback) {
    eval_callback = callback;
}

void env_t::do_eval_callback() {
    if (eval_callback != NULL) {
        eval_callback->eval_callback();
    }
}

void env_t::join_and_wait_to_propagate(
    const cluster_semilattice_metadata_t &metadata_to_join)
    THROWS_ONLY(interrupted_exc_t) {
    cluster_semilattice_metadata_t sl_metadata;
    {
        on_thread_t switcher(semilattice_metadata->home_thread());
        semilattice_metadata->join(metadata_to_join);
        sl_metadata = semilattice_metadata->get();
    }

    boost::function<bool (const cow_ptr_t<ns_metadata_t> s)> p = boost::bind(
        &is_joined<cow_ptr_t<ns_metadata_t > >,
        _1,
        sl_metadata.rdb_namespaces
    );

    {
        on_thread_t switcher(namespaces_semilattice_metadata->home_thread());
        namespaces_semilattice_metadata->run_until_satisfied(p,
                                                             interruptor);
        databases_semilattice_metadata->run_until_satisfied(
            boost::bind(&is_joined<databases_semilattice_metadata_t>,
                        _1,
                        sl_metadata.databases),
            interruptor);
    }
}

boost::shared_ptr<js::runner_t> env_t::get_js_runner() {
    r_sanity_check(pool != NULL && get_thread_id() == pool->home_thread());
    if (!js_runner->connected()) {
        js_runner->begin(pool);
    }
    return js_runner;
}

env_t::env_t(
    extproc::pool_group_t *_pool_group,
    base_namespace_repo_t<rdb_protocol_t> *_ns_repo,

    clone_ptr_t<watchable_t<cow_ptr_t<ns_metadata_t> > >
    _namespaces_semilattice_metadata,

    clone_ptr_t<watchable_t<databases_semilattice_metadata_t> >
    _databases_semilattice_metadata,
    boost::shared_ptr<semilattice_readwrite_view_t<cluster_semilattice_metadata_t> >
    _semilattice_metadata,
    directory_read_manager_t<cluster_directory_metadata_t> *_directory_read_manager,
    boost::shared_ptr<js::runner_t> _js_runner,
    signal_t *_interruptor,
    uuid_u _this_machine,
    const std::map<std::string, wire_func_t> &_optargs)
  : uuid(generate_uuid()),
    optargs(_optargs),
    next_gensym_val(-2),
    implicit_depth(0),
    pool(_pool_group->get()),
    ns_repo(_ns_repo),
    namespaces_semilattice_metadata(_namespaces_semilattice_metadata),
    databases_semilattice_metadata(_databases_semilattice_metadata),
    semilattice_metadata(_semilattice_metadata),
    directory_read_manager(_directory_read_manager),
    js_runner(_js_runner),
    DEBUG_ONLY(eval_callback(NULL),)
    interruptor(_interruptor),
    this_machine(_this_machine) {

    guarantee(js_runner);
}

env_t::env_t(signal_t *_interruptor)
  : uuid(generate_uuid()),
    next_gensym_val(-2),
    implicit_depth(0),
    pool(NULL),
    ns_repo(NULL),
    directory_read_manager(NULL),
    DEBUG_ONLY(eval_callback(NULL),)
    interruptor(_interruptor) { }

env_t::~env_t() { }

} // namespace ql<|MERGE_RESOLUTION|>--- conflicted
+++ resolved
@@ -22,22 +22,17 @@
     if (optargs.count(key)) return true;
     protob_t<Term> arg = make_counted_term();
     N2(FUNC, N0(MAKE_ARRAY), *arg = val);
-<<<<<<< HEAD
     term_walker_t(arg.get(), &val.GetExtension(ql2::extension::backtrace));
     optargs[key] = wire_func_t(*arg, std::map<int64_t, Datum>());
-=======
-    term_walker_t(arg, &val.GetExtension(ql2::extension::backtrace));
-    optargs[key] = wire_func_t(*arg, 0);
-    func_t *force_compilation = optargs[key].compile(this);
+    counted_t<func_t> force_compilation = optargs[key].compile(this);
     r_sanity_check(force_compilation != NULL);
->>>>>>> 2955c437
     return false;
 }
 void env_t::init_optargs(const std::map<std::string, wire_func_t> &_optargs) {
     r_sanity_check(optargs.size() == 0);
     optargs = _optargs;
     for (auto it = optargs.begin(); it != optargs.end(); ++it) {
-        func_t *force_compilation = it->second.compile(this);
+        counted_t<func_t> force_compilation = it->second.compile(this);
         r_sanity_check(force_compilation != NULL);
     }
 }
