--- conflicted
+++ resolved
@@ -25,18 +25,17 @@
     func_t(env_t *env, protob_t<const Term> _source);
     // Some queries, like filter, can take a shortcut object instead of a
     // function as their argument.
-    static counted_t<func_t> new_identity_func(env_t *env, counted_t<const datum_t> obj,
-                                               const protob_t<const Backtrace> &root);
-<<<<<<< HEAD
-    static counted_t<func_t> new_pluck_func(env_t *env, counted_t<const datum_t> obj,
-                                               const protob_t<const Backtrace> &root);
-    static counted_t<func_t> new_eq_comparison_func(env_t *env, counted_t<const datum_t> obj,
-                                                    const protob_t<const Backtrace> &bt_src);
-=======
+    static counted_t<func_t> new_identity_func(
+        env_t *env, counted_t<const datum_t> obj,
+        const protob_t<const Backtrace> &root);
+
+    static counted_t<func_t> new_pluck_func(
+        env_t *env, counted_t<const datum_t> obj,
+        const protob_t<const Backtrace> &bt_src);
+
     static counted_t<func_t> new_eq_comparison_func(
         env_t *env, counted_t<const datum_t> obj,
         const protob_t<const Backtrace> &bt_src);
->>>>>>> 3e5b3528
 
     counted_t<val_t> call(const std::vector<counted_t<const datum_t> > &args);
 
