#include "rdb_protocol/pb_server.hpp"

query_server_t::query_server_t(int port, const boost::shared_ptr<semilattice_read_view_t<cluster_semilattice_metadata_t> > &_semilattice_metadata, namespace_repo_t<rdb_protocol_t> * _ns_repo)
    : server(port, boost::bind(&query_server_t::handle, this, _1), INLINE),
      semilattice_metadata(_semilattice_metadata), ns_repo(_ns_repo)
{ }

Response query_server_t::handle(const Query &q) {
    Response res;
    res.set_token(q.token());

    query_language::variable_type_scope_t scope;

    query_language::backtrace_t root_backtrace;

    try {
        query_language::check_query_type(q, &scope, root_backtrace);
    } catch (query_language::bad_protobuf_exc_t &e) {
        res.set_status_code(-3);
        res.add_response("bad protocol buffer; client is buggy.");
        return res;
    } catch (query_language::bad_query_exc_t &e) {
        res.set_status_code(-2);
        res.add_response("bad query: " + e.message);
        res.add_response(e.backtrace.as_string());
        return res;
    }

    query_language::runtime_environment_t runtime_environment(ns_repo, semilattice_metadata);
    try {
<<<<<<< HEAD
        return query_language::eval(q, &runtime_environment, root_backtrace);
    } catch (query_language::runtime_exc_t &e) {
        res.set_status_code(-4);
        res.add_response("runtime exception: " + e.message);
        res.add_response(e.backtrace.as_string());
        return res;
=======
        res.set_status_code(0);
        execute(q, &runtime_environment, &res);
    } catch (query_language::runtime_exc_t &e) {
        res.set_status_code(-4);
        res.add_response("runtime exception: " + std::string(e.what()));
>>>>>>> 7f05e625
    }

    return res;
}<|MERGE_RESOLUTION|>--- conflicted
+++ resolved
@@ -28,20 +28,12 @@
 
     query_language::runtime_environment_t runtime_environment(ns_repo, semilattice_metadata);
     try {
-<<<<<<< HEAD
-        return query_language::eval(q, &runtime_environment, root_backtrace);
+        res.set_status_code(0);
+        execute(q, &runtime_environment, &res, root_backtrace);
     } catch (query_language::runtime_exc_t &e) {
         res.set_status_code(-4);
         res.add_response("runtime exception: " + e.message);
         res.add_response(e.backtrace.as_string());
-        return res;
-=======
-        res.set_status_code(0);
-        execute(q, &runtime_environment, &res);
-    } catch (query_language::runtime_exc_t &e) {
-        res.set_status_code(-4);
-        res.add_response("runtime exception: " + std::string(e.what()));
->>>>>>> 7f05e625
     }
 
     return res;
