// Copyright 2010-2013 RethinkDB, all rights reserved.
#ifndef RDB_PROTOCOL_PROTOCOL_HPP_
#define RDB_PROTOCOL_PROTOCOL_HPP_

#include <algorithm>
#include <list>
#include <map>
#include <set>
#include <string>
#include <utility>
#include <vector>

#include "errors.hpp"
#include <boost/shared_ptr.hpp>
#include <boost/variant.hpp>
#include <boost/optional.hpp>

#include "btree/btree_store.hpp"
#include "btree/depth_first_traversal.hpp"
#include "btree/keys.hpp"
#include "buffer_cache/types.hpp"
#include "concurrency/cond_var.hpp"
#include "containers/archive/boost_types.hpp"
#include "containers/archive/stl_types.hpp"
#include "hash_region.hpp"
#include "http/json.hpp"
#include "http/json/cJSON.hpp"
#include "memcached/region.hpp"
#include "protocol_api.hpp"
#include "rdb_protocol/datum.hpp"
#include "rdb_protocol/exceptions.hpp"
#include "rdb_protocol/wire_func.hpp"
#include "rdb_protocol/rdb_protocol_json.hpp"
#include "utils.hpp"

class extproc_pool_t;
class cluster_directory_metadata_t;
template <class> class cow_ptr_t;
template <class> class cross_thread_watchable_variable_t;
class cross_thread_signal_t;
class databases_semilattice_metadata_t;
template <class> class directory_read_manager_t;
template <class> class namespace_repo_t;
template <class> class namespaces_semilattice_metadata_t;
template <class> class semilattice_readwrite_view_t;
class traversal_progress_combiner_t;

using query_language::backtrace_t;
using query_language::shared_scoped_less_t;
using query_language::runtime_exc_t;

enum point_write_result_t {
    STORED,
    DUPLICATE
};
ARCHIVE_PRIM_MAKE_RANGED_SERIALIZABLE(point_write_result_t, int8_t, STORED, DUPLICATE);

enum point_delete_result_t {
    DELETED,
    MISSING
};
ARCHIVE_PRIM_MAKE_RANGED_SERIALIZABLE(point_delete_result_t, int8_t, DELETED, MISSING);

RDB_DECLARE_SERIALIZABLE(Term);
RDB_DECLARE_SERIALIZABLE(Datum);
RDB_DECLARE_SERIALIZABLE(Backtrace);

enum sorting_t {
    UNORDERED,
    ASCENDING,
    DESCENDING
};

ARCHIVE_PRIM_MAKE_RANGED_SERIALIZABLE(sorting_t, int8_t, UNORDERED, DESCENDING);

inline bool forward(sorting_t sorting) {
    return sorting == ASCENDING || sorting == UNORDERED;
}

inline bool backward(sorting_t sorting) {
    return !forward(sorting);
}

class sindex_range_t {
public:
    sindex_range_t() { }
    // These counted_t<const ql::datum_t>'s may be empty, indicating +/- infinity.
    sindex_range_t(counted_t<const ql::datum_t> _start, bool _start_open,
                   counted_t<const ql::datum_t> _end, bool _end_open)
        : start(_start), end(_end), start_open(_start_open), end_open(_end_open) { }
    // Constructs some kind of region out of truncated_secondary values.
    hash_region_t<key_range_t> to_region() const;

    counted_t<const ql::datum_t> start, end;
    bool start_open, end_open;

    RDB_DECLARE_ME_SERIALIZABLE;
};

struct filter_transform_t {
    filter_transform_t() { }
    filter_transform_t(const ql::wire_func_t &_filter_func,
                       const boost::optional<ql::wire_func_t> &_default_filter_val)
        : filter_func(_filter_func),
          default_filter_val(_default_filter_val) { }

    ql::wire_func_t filter_func;
    boost::optional<ql::wire_func_t> default_filter_val;
};

RDB_DECLARE_SERIALIZABLE(filter_transform_t);

struct range_and_func_filter_transform_t {
    range_and_func_filter_transform_t() { }
    range_and_func_filter_transform_t(const sindex_range_t &_range_predicate,
                                      const ql::wire_func_t &_mapping_func)
        : range_predicate(_range_predicate), mapping_func(_mapping_func) { }

    // A filter transform that applies mapping_func before checking if the mapped value
    // is in the range.
    sindex_range_t range_predicate;
    ql::wire_func_t mapping_func;
};

RDB_DECLARE_SERIALIZABLE(range_and_func_filter_transform_t);

namespace rdb_protocol_details {

struct backfill_atom_t {
    store_key_t key;
    counted_t<const ql::datum_t> value;
    repli_timestamp_t recency;

    backfill_atom_t() { }
    backfill_atom_t(const store_key_t &_key,
                    const counted_t<const ql::datum_t> &_value,
                    const repli_timestamp_t &_recency) :
        key(_key),
        value(_value),
        recency(_recency)
    { }
};

RDB_DECLARE_SERIALIZABLE(backfill_atom_t);

typedef boost::variant<ql::map_wire_func_t,
                       filter_transform_t,
                       range_and_func_filter_transform_t,
                       ql::concatmap_wire_func_t> transform_variant_t;

struct transform_atom_t {
    transform_atom_t() { }
    transform_atom_t(const transform_variant_t &tv, const backtrace_t &b) :
        variant(tv), backtrace(b) { }

    transform_variant_t variant;
    backtrace_t backtrace;
};

RDB_DECLARE_SERIALIZABLE(transform_atom_t);

typedef std::list<transform_atom_t> transform_t;

typedef boost::variant<ql::gmr_wire_func_t,
                       ql::count_wire_func_t,
                       ql::reduce_wire_func_t> terminal_variant_t;

struct terminal_t {
    terminal_t() { }
    terminal_t(const terminal_variant_t &tv, const backtrace_t &b) :
        variant(tv), backtrace(b) { }

    terminal_variant_t variant;
    backtrace_t backtrace;
};

RDB_DECLARE_SERIALIZABLE(terminal_t);

void bring_sindexes_up_to_date(
        const std::set<std::string> &sindexes_to_bring_up_to_date,
        btree_store_t<rdb_protocol_t> *store,
        buf_lock_t *sindex_block,
        transaction_t *txn)
    THROWS_NOTHING;

struct rget_item_t {
    rget_item_t() { }
    rget_item_t(const store_key_t &_key, counted_t<const ql::datum_t> _data)
        : key(_key), data(_data) { }

    rget_item_t(const store_key_t &_key, counted_t<const ql::datum_t> _sindex_key,
                counted_t<const ql::datum_t> _data)
        : key(_key), sindex_key(_sindex_key), data(_data) { }

    store_key_t key;
    boost::optional<counted_t<const ql::datum_t> > sindex_key;
    counted_t<const ql::datum_t> data;
    RDB_MAKE_ME_SERIALIZABLE_3(key, sindex_key, data);
};

} // namespace rdb_protocol_details

enum sindex_multi_bool_t { SINGLE = 0, MULTI = 1};

ARCHIVE_PRIM_MAKE_RANGED_SERIALIZABLE(sindex_multi_bool_t, int8_t, SINGLE, MULTI);

class cluster_semilattice_metadata_t;
class auth_semilattice_metadata_t;

struct rdb_protocol_t {
    static const size_t MAX_PRIMARY_KEY_SIZE = 128;

    static const std::string protocol_name;
    typedef hash_region_t<key_range_t> region_t;

    // Construct a region containing only the specified key
    static region_t monokey_region(const store_key_t &k);

    // Constructs a region which will query an sindex for matches to a specific key
    // TODO consider relocating this
    static key_range_t sindex_key_range(const store_key_t &start,
                                        const store_key_t &end);

    struct context_t {
        context_t();
        context_t(extproc_pool_t *_extproc_pool,
                  namespace_repo_t<rdb_protocol_t> *_ns_repo,
                  boost::shared_ptr<semilattice_readwrite_view_t<cluster_semilattice_metadata_t> > _cluster_metadata,
                  boost::shared_ptr<semilattice_readwrite_view_t<auth_semilattice_metadata_t> > _auth_metadata,
                  directory_read_manager_t<cluster_directory_metadata_t> *_directory_read_manager,
                  uuid_u _machine_id);
        ~context_t();

        extproc_pool_t *extproc_pool;
        namespace_repo_t<rdb_protocol_t> *ns_repo;

        /* These arrays contain a watchable for each thread.
         * ie cross_thread_namespace_watchables[0] is a watchable for thread 0. */
        scoped_array_t<scoped_ptr_t<cross_thread_watchable_variable_t<cow_ptr_t<namespaces_semilattice_metadata_t<rdb_protocol_t> > > > > cross_thread_namespace_watchables;
        scoped_array_t<scoped_ptr_t<cross_thread_watchable_variable_t<databases_semilattice_metadata_t> > > cross_thread_database_watchables;
        boost::shared_ptr<semilattice_readwrite_view_t<cluster_semilattice_metadata_t> > cluster_metadata;
        boost::shared_ptr<semilattice_readwrite_view_t<auth_semilattice_metadata_t> > auth_metadata;
        directory_read_manager_t<cluster_directory_metadata_t> *directory_read_manager;
        cond_t interruptor; // TODO figure out where we're going to want to interrupt this from and put this there instead
        scoped_array_t<scoped_ptr_t<cross_thread_signal_t> > signals;
        uuid_u machine_id;
    };

    struct point_read_response_t {
        counted_t<const ql::datum_t> data;
        point_read_response_t() { }
        explicit point_read_response_t(counted_t<const ql::datum_t> _data)
            : data(_data)
        { }

        RDB_DECLARE_ME_SERIALIZABLE;
    };

    struct rget_read_response_t {
        typedef std::vector<rdb_protocol_details::rget_item_t> stream_t; // Present if there was no terminal
        typedef std::map<counted_t<const ql::datum_t>, counted_t<const ql::datum_t>, shared_scoped_less_t> groups_t; // Present if the terminal was a groupedmapreduce
        typedef counted_t<const ql::datum_t> atom_t; // Present if the terminal was a reduction

        struct length_t {
            int length;
            RDB_DECLARE_ME_SERIALIZABLE;
        };

        struct inserted_t {
            int inserted;
            RDB_DECLARE_ME_SERIALIZABLE;
        };


        typedef std::vector<counted_t<const ql::datum_t> > vec_t;
        class empty_t { RDB_MAKE_ME_SERIALIZABLE_0() };

        typedef boost::variant<

            stream_t,
            groups_t,
            atom_t,
            length_t,
            inserted_t,
            runtime_exc_t,
            ql::exc_t,
            ql::datum_exc_t,
            counted_t<const ql::datum_t>,
            //            std::vector<ql::wire_datum_t>,
            ql::wire_datum_map_t, // a map from datum_t * -> datum_t *
            std::vector<ql::wire_datum_map_t>,
            empty_t,
            vec_t

            > result_t;

        key_range_t key_range;
        result_t result;
        int errors;
        bool truncated;
        store_key_t last_considered_key;

        rget_read_response_t() : truncated(false) { }
        rget_read_response_t(const key_range_t &_key_range, const result_t _result, int _errors, bool _truncated, const store_key_t &_last_considered_key)
            : key_range(_key_range), result(_result), errors(_errors), truncated(_truncated),
              last_considered_key(_last_considered_key)
        { }

        RDB_DECLARE_ME_SERIALIZABLE;
    };

    struct distribution_read_response_t {
        // Supposing the map has keys:
        // k1, k2 ... kn
        // with k1 < k2 < .. < kn
        // Then k1 == left_key
        // and key_counts[ki] = the number of keys in [ki, ki+1) if i < n
        // key_counts[kn] = the number of keys in [kn, right_key)
        region_t region;
        std::map<store_key_t, int64_t> key_counts;

        RDB_DECLARE_ME_SERIALIZABLE;
    };

    struct sindex_list_response_t {
        sindex_list_response_t() { }
        std::vector<std::string> sindexes;
        RDB_DECLARE_ME_SERIALIZABLE;
    };

    struct read_response_t {
        boost::variant<point_read_response_t,
                       rget_read_response_t,
                       distribution_read_response_t,
                       sindex_list_response_t> response;

        read_response_t() { }
        explicit read_response_t(const boost::variant<point_read_response_t, rget_read_response_t, distribution_read_response_t> &r)
            : response(r) { }

        RDB_DECLARE_ME_SERIALIZABLE;
    };

    class point_read_t {
    public:
        point_read_t() { }
        explicit point_read_t(const store_key_t& _key) : key(_key) { }

        store_key_t key;

        RDB_DECLARE_ME_SERIALIZABLE;
    };


<<<<<<< HEAD
    class sindex_range_t {
    public:
        sindex_range_t() { }
        // These counted_t<const ql::datum_t>'s may be empty, indicating +/- infinity.
        sindex_range_t(counted_t<const ql::datum_t> _start, bool _start_open,
                       counted_t<const ql::datum_t> _end, bool _end_open)
            : start(_start), end(_end), start_open(_start_open), end_open(_end_open) { }
        void write_filter_func(ql::env_t *env, Term *filter,
                               const Term &sindex_mapping) const;
        region_t to_region() const;
        bool contains(counted_t<const ql::datum_t> value) const;
        RDB_DECLARE_ME_SERIALIZABLE;
    private:
        counted_t<const ql::datum_t> start, end;
        bool start_open, end_open;
      };

=======
>>>>>>> 3cd0b732
    class rget_read_t {
    public:
        rget_read_t() { }

        explicit rget_read_t(const region_t &_region,
                             sorting_t _sorting = UNORDERED)
            : region(_region), sorting(_sorting) {
        }


        rget_read_t(const std::string &_sindex,
                    sindex_range_t _sindex_range,
                    sorting_t _sorting = UNORDERED)
            : region(region_t::universe()), sindex(_sindex),
              sindex_range(_sindex_range),
              sindex_region(sindex_range->to_region()),
              sorting(_sorting) { }

        rget_read_t(const region_t &_sindex_region,
                    const std::string &_sindex,
                    sindex_range_t _sindex_range,
                    sorting_t _sorting = UNORDERED)
            : region(region_t::universe()), sindex(_sindex),
              sindex_range(_sindex_range),
              sindex_region(_sindex_region), sorting(_sorting) { }

        rget_read_t(const region_t &_sindex_region,
                    const std::string &_sindex,
                    sindex_range_t _sindex_range,
                    const rdb_protocol_details::transform_t &_transform,
                    const std::map<std::string, ql::wire_func_t> &_optargs,
                    sorting_t _sorting = UNORDERED)
            : region(region_t::universe()), sindex(_sindex),
              sindex_range(_sindex_range),
              sindex_region(_sindex_region),
              transform(_transform), optargs(_optargs),
              sorting(_sorting) { }

        rget_read_t(const region_t &_region,
                    const rdb_protocol_details::transform_t &_transform,
                    const std::map<std::string, ql::wire_func_t> &_optargs,
                    sorting_t _sorting = UNORDERED)
            : region(_region), transform(_transform),
              optargs(_optargs), sorting(_sorting) {
            rassert(optargs.size() != 0);
        }

        rget_read_t(const region_t &_region,
                    const boost::optional<rdb_protocol_details::terminal_t> &_terminal,
                    const std::map<std::string, ql::wire_func_t> &_optargs)
            : region(_region), terminal(_terminal), optargs(_optargs) {
            rassert(optargs.size() != 0);
        }

        rget_read_t(const region_t &_region,
                    const rdb_protocol_details::transform_t &_transform,
                    const boost::optional<rdb_protocol_details::terminal_t> &_terminal,
                    const std::map<std::string, ql::wire_func_t> &_optargs)
            : region(_region), transform(_transform),
              terminal(_terminal), optargs(_optargs) {
            rassert(optargs.size() != 0);
        }

        /* This region is in the primary index's keyspace. */
        region_t region;

        /* `sindex` and `sindex_region` are both non null if the instance
        represents a sindex read (notice all sindex reads are range reads).
        And both null if the instance represents a normal rget. Notice that
        even if they are set and the instance represents a sindex read `region`
        is still used due to sharding. */

        /* The sindex from which we're reading. */
        boost::optional<std::string> sindex;

        /* The actual sindex range to use for bounds, since the sindex key may
        have been truncated due to excessive length */
        boost::optional<sindex_range_t> sindex_range;

        /* The region of that sindex we're reading use `sindex_key_range` to
        read a single key. */
        boost::optional<region_t> sindex_region;

        rdb_protocol_details::transform_t transform;
        boost::optional<rdb_protocol_details::terminal_t> terminal;
        std::map<std::string, ql::wire_func_t> optargs;

        /* How to sort the data. */
        sorting_t sorting;

        RDB_DECLARE_ME_SERIALIZABLE;
    };

    class distribution_read_t {
    public:
        distribution_read_t()
            : max_depth(0), result_limit(0), region(region_t::universe())
        { }
        distribution_read_t(int _max_depth, size_t _result_limit)
            : max_depth(_max_depth), result_limit(_result_limit), region(region_t::universe())
        { }

        int max_depth;
        size_t result_limit;
        region_t region;

        RDB_DECLARE_ME_SERIALIZABLE;
    };

    class sindex_list_t {
    public:
        sindex_list_t() { }
        RDB_DECLARE_ME_SERIALIZABLE;
    };


    struct read_t {
        boost::variant<point_read_t, rget_read_t, distribution_read_t, sindex_list_t> read;

        region_t get_region() const THROWS_NOTHING;
        // Returns true if the read has any operation for this region.  Returns false if
        // read_out has not been touched.
        bool shard(const region_t &region,
                   read_t *read_out) const THROWS_NOTHING;

        void unshard(read_response_t *responses, size_t count, read_response_t *response,
                context_t *ctx, signal_t *interruptor) const
            THROWS_ONLY(interrupted_exc_t);

        read_t() { }
        explicit read_t(const boost::variant<point_read_t, rget_read_t, distribution_read_t, sindex_list_t> &r)
            : read(r) { }

        // Only use snapshotting if we're doing a range get.
        bool use_snapshot() const { return boost::get<rget_read_t>(&read); }

        RDB_DECLARE_ME_SERIALIZABLE;
    };

    typedef Datum point_replace_response_t;

    struct batched_replaces_response_t {
        std::vector<std::pair<int64_t, point_replace_response_t> > point_replace_responses;

        batched_replaces_response_t() { }
        explicit batched_replaces_response_t(const std::vector<std::pair<int64_t, point_replace_response_t> > &_point_replace_responses)
            : point_replace_responses(_point_replace_responses) { }

        RDB_DECLARE_ME_SERIALIZABLE;
    };


    struct point_write_response_t {
        point_write_result_t result;

        point_write_response_t() { }
        explicit point_write_response_t(point_write_result_t _result)
            : result(_result)
        { }

        RDB_DECLARE_ME_SERIALIZABLE;
    };

    struct point_delete_response_t {
        point_delete_result_t result;

        point_delete_response_t() {}
        explicit point_delete_response_t(point_delete_result_t _result)
            : result(_result)
        { }

        RDB_DECLARE_ME_SERIALIZABLE;
    };

    // TODO we're reusing the enums from row writes and reads to avoid name
    // shadowing. Nothing really wrong with this but maybe they could have a
    // more generic name.
    struct sindex_create_response_t {
        bool success;
        RDB_DECLARE_ME_SERIALIZABLE;
    };

    struct sindex_drop_response_t {
        bool success;
        RDB_DECLARE_ME_SERIALIZABLE;
    };

    struct write_response_t {
        boost::variant<point_replace_response_t,
                       batched_replaces_response_t,
                       point_write_response_t,
                       point_delete_response_t,
                       sindex_create_response_t,
                       sindex_drop_response_t> response;

        write_response_t() { }
        explicit write_response_t(const point_replace_response_t& r) : response(r) { }
        explicit write_response_t(const batched_replaces_response_t& br) : response(br) { }
        explicit write_response_t(const point_write_response_t& w) : response(w) { }
        explicit write_response_t(const point_delete_response_t& d) : response(d) { }

        RDB_DECLARE_ME_SERIALIZABLE;
    };

    class point_replace_t {
    public:
        point_replace_t() { }
        point_replace_t(const std::string &_primary_key, const store_key_t &_key,
                        const ql::map_wire_func_t &_f,
                        const std::map<std::string, ql::wire_func_t> &_optargs,
                        bool _return_vals)
            : primary_key(_primary_key), key(_key), f(_f), optargs(_optargs),
              return_vals(_return_vals) { }

        std::string primary_key;
        store_key_t key;
        ql::map_wire_func_t f;
        std::map<std::string, ql::wire_func_t> optargs;
        bool return_vals;

        RDB_DECLARE_ME_SERIALIZABLE;
    };

    class batched_replaces_t {
    public:
        batched_replaces_t() { }
        batched_replaces_t(const std::vector<std::pair<int64_t, point_replace_t> > &_point_replaces)
            : point_replaces(_point_replaces) {
            guarantee(!_point_replaces.empty());
        }

        // The replaces are numbered so that unshard can sort them back in order.
        std::vector<std::pair<int64_t, point_replace_t> > point_replaces;

        RDB_DECLARE_ME_SERIALIZABLE;
    };

    class point_write_t {
    public:
        point_write_t() { }
        point_write_t(const store_key_t& _key, counted_t<const ql::datum_t> _data, bool _overwrite = true)
            : key(_key), data(_data), overwrite(_overwrite) { }

        store_key_t key;
        counted_t<const ql::datum_t> data;
        bool overwrite;

        RDB_DECLARE_ME_SERIALIZABLE;
    };

    class point_delete_t {
    public:
        point_delete_t() { }
        explicit point_delete_t(const store_key_t& _key)
            : key(_key) { }

        store_key_t key;

        RDB_DECLARE_ME_SERIALIZABLE;
    };

    class sindex_create_t {
    public:
        sindex_create_t() { }
        sindex_create_t(const std::string &_id, const ql::map_wire_func_t &_mapping,
                        sindex_multi_bool_t _multi)
            : id(_id), mapping(_mapping), region(region_t::universe()), multi(_multi)
        { }

        std::string id;
        ql::map_wire_func_t mapping;
        region_t region;
        sindex_multi_bool_t multi;

        RDB_DECLARE_ME_SERIALIZABLE;
    };

    class sindex_drop_t {
    public:
        sindex_drop_t() { }
        explicit sindex_drop_t(const std::string &_id)
            : id(_id), region(region_t::universe())
        { }

        std::string id;
        region_t region;

        RDB_DECLARE_ME_SERIALIZABLE;
    };

    struct write_t {
        boost::variant<point_replace_t,
                       batched_replaces_t,
                       point_write_t,
                       point_delete_t,
                       sindex_create_t,
                       sindex_drop_t> write;

        durability_requirement_t durability_requirement;

        region_t get_region() const THROWS_NOTHING;
        // Returns true if the write had any side effects applicable to the region, and a
        // non-empty write was written to write_out.
        bool shard(const region_t &region,
                   write_t *write_out) const THROWS_NOTHING;
        void unshard(const write_response_t *responses, size_t count, write_response_t *response, context_t *cache, signal_t *) const THROWS_NOTHING;

        durability_requirement_t durability() const { return durability_requirement; }

        write_t() : durability_requirement(DURABILITY_REQUIREMENT_DEFAULT) { }
        explicit write_t(const point_replace_t &r, durability_requirement_t durability)
            : write(r), durability_requirement(durability) { }
        explicit write_t(const batched_replaces_t &br, durability_requirement_t durability)
            : write(br), durability_requirement(durability) { }
        explicit write_t(const point_write_t &w,
                         durability_requirement_t durability)
            : write(w), durability_requirement(durability) { }
        explicit write_t(const point_delete_t &d,
                         durability_requirement_t durability)
            : write(d), durability_requirement(durability) { }
        explicit write_t(const sindex_create_t &c)
            : write(c), durability_requirement(DURABILITY_REQUIREMENT_DEFAULT) { }
        explicit write_t(const sindex_drop_t &c)
            : write(c), durability_requirement(DURABILITY_REQUIREMENT_DEFAULT) { }

        RDB_DECLARE_ME_SERIALIZABLE;
    };

    struct backfill_chunk_t {
        struct delete_key_t {
            store_key_t key;
            repli_timestamp_t recency;

            delete_key_t() { }
            delete_key_t(const store_key_t& _key, const repli_timestamp_t& _recency) : key(_key), recency(_recency) { }

            // TODO: Wtf?  recency is not being serialized.
            RDB_DECLARE_ME_SERIALIZABLE;
        };
        struct delete_range_t {
            region_t range;

            delete_range_t() { }
            explicit delete_range_t(const region_t& _range) : range(_range) { }

            RDB_DECLARE_ME_SERIALIZABLE;
        };
        struct key_value_pair_t {
            rdb_protocol_details::backfill_atom_t backfill_atom;

            key_value_pair_t() { }
            explicit key_value_pair_t(const rdb_protocol_details::backfill_atom_t& _backfill_atom) : backfill_atom(_backfill_atom) { }

            RDB_DECLARE_ME_SERIALIZABLE;
        };
        struct sindexes_t {
            std::map<std::string, secondary_index_t> sindexes;

            sindexes_t() { }
            explicit sindexes_t(const std::map<std::string, secondary_index_t> &_sindexes)
                : sindexes(_sindexes) { }

            RDB_DECLARE_ME_SERIALIZABLE;
        };

        typedef boost::variant<delete_range_t, delete_key_t, key_value_pair_t, sindexes_t> value_t;

        backfill_chunk_t() { }
        explicit backfill_chunk_t(const value_t &_val) : val(_val) { }
        value_t val;

        static backfill_chunk_t delete_range(const region_t& range) {
            return backfill_chunk_t(delete_range_t(range));
        }
        static backfill_chunk_t delete_key(const store_key_t& key, const repli_timestamp_t& recency) {
            return backfill_chunk_t(delete_key_t(key, recency));
        }
        static backfill_chunk_t set_key(const rdb_protocol_details::backfill_atom_t& key) {
            return backfill_chunk_t(key_value_pair_t(key));
        }

        static backfill_chunk_t sindexes(const std::map<std::string, secondary_index_t> &sindexes) {
            return backfill_chunk_t(sindexes_t(sindexes));
        }

        /* This is for `btree_store_t`; it's not part of the ICL protocol API. */
        repli_timestamp_t get_btree_repli_timestamp() const THROWS_NOTHING;

        RDB_DECLARE_ME_SERIALIZABLE;
    };

    typedef traversal_progress_combiner_t backfill_progress_t;

    class store_t : public btree_store_t<rdb_protocol_t> {
    public:
        store_t(serializer_t *serializer,
                const std::string &perfmon_name,
                int64_t cache_target,
                bool create,
                perfmon_collection_t *parent_perfmon_collection,
                context_t *ctx,
                io_backender_t *io,
                const base_path_t &base_path);
        ~store_t();

    private:
        friend struct read_visitor_t;
        void protocol_read(const read_t &read,
                           read_response_t *response,
                           btree_slice_t *btree,
                           transaction_t *txn,
                           superblock_t *superblock,
                           read_token_pair_t *token_pair,
                           signal_t *interruptor);

        friend struct write_visitor_t;
        void protocol_write(const write_t &write,
                            write_response_t *response,
                            transition_timestamp_t timestamp,
                            btree_slice_t *btree,
                            transaction_t *txn,
                            scoped_ptr_t<superblock_t> *superblock,
                            write_token_pair_t *token_pair,
                            signal_t *interruptor);

        void protocol_send_backfill(const region_map_t<rdb_protocol_t, state_timestamp_t> &start_point,
                                    chunk_fun_callback_t<rdb_protocol_t> *chunk_fun_cb,
                                    superblock_t *superblock,
                                    buf_lock_t *sindex_block,
                                    btree_slice_t *btree,
                                    transaction_t *txn,
                                    backfill_progress_t *progress,
                                    signal_t *interruptor)
                                    THROWS_ONLY(interrupted_exc_t);

        void protocol_receive_backfill(btree_slice_t *btree,
                                       transaction_t *txn,
                                       superblock_t *superblock,
                                       write_token_pair_t *token_pair,
                                       signal_t *interruptor,
                                       const backfill_chunk_t &chunk);

        void protocol_reset_data(const region_t& subregion,
                                 btree_slice_t *btree,
                                 transaction_t *txn,
                                 superblock_t *superblock,
                                 write_token_pair_t *token_pair,
                                 signal_t *interruptor);
        context_t *ctx;
    };

    static region_t cpu_sharding_subspace(int subregion_number, int num_cpu_shards);
};

namespace rdb_protocol_details {
/* TODO: This might be redundant. I thought that `key_tester_t` was only
originally necessary because in v1.1.x the hashing scheme might be different
between the source and destination machines. */
struct range_key_tester_t : public key_tester_t {
    explicit range_key_tester_t(const rdb_protocol_t::region_t *_delete_range) : delete_range(_delete_range) { }
    bool key_should_be_erased(const btree_key_t *key);

    const rdb_protocol_t::region_t *delete_range;
};
} // namespace rdb_protocol_details

#endif  // RDB_PROTOCOL_PROTOCOL_HPP_<|MERGE_RESOLUTION|>--- conflicted
+++ resolved
@@ -90,6 +90,7 @@
         : start(_start), end(_end), start_open(_start_open), end_open(_end_open) { }
     // Constructs some kind of region out of truncated_secondary values.
     hash_region_t<key_range_t> to_region() const;
+    bool contains(counted_t<const ql::datum_t> value) const;
 
     counted_t<const ql::datum_t> start, end;
     bool start_open, end_open;
@@ -109,20 +110,6 @@
 };
 
 RDB_DECLARE_SERIALIZABLE(filter_transform_t);
-
-struct range_and_func_filter_transform_t {
-    range_and_func_filter_transform_t() { }
-    range_and_func_filter_transform_t(const sindex_range_t &_range_predicate,
-                                      const ql::wire_func_t &_mapping_func)
-        : range_predicate(_range_predicate), mapping_func(_mapping_func) { }
-
-    // A filter transform that applies mapping_func before checking if the mapped value
-    // is in the range.
-    sindex_range_t range_predicate;
-    ql::wire_func_t mapping_func;
-};
-
-RDB_DECLARE_SERIALIZABLE(range_and_func_filter_transform_t);
 
 namespace rdb_protocol_details {
 
@@ -145,7 +132,6 @@
 
 typedef boost::variant<ql::map_wire_func_t,
                        filter_transform_t,
-                       range_and_func_filter_transform_t,
                        ql::concatmap_wire_func_t> transform_variant_t;
 
 struct transform_atom_t {
@@ -351,27 +337,6 @@
         RDB_DECLARE_ME_SERIALIZABLE;
     };
 
-
-<<<<<<< HEAD
-    class sindex_range_t {
-    public:
-        sindex_range_t() { }
-        // These counted_t<const ql::datum_t>'s may be empty, indicating +/- infinity.
-        sindex_range_t(counted_t<const ql::datum_t> _start, bool _start_open,
-                       counted_t<const ql::datum_t> _end, bool _end_open)
-            : start(_start), end(_end), start_open(_start_open), end_open(_end_open) { }
-        void write_filter_func(ql::env_t *env, Term *filter,
-                               const Term &sindex_mapping) const;
-        region_t to_region() const;
-        bool contains(counted_t<const ql::datum_t> value) const;
-        RDB_DECLARE_ME_SERIALIZABLE;
-    private:
-        counted_t<const ql::datum_t> start, end;
-        bool start_open, end_open;
-      };
-
-=======
->>>>>>> 3cd0b732
     class rget_read_t {
     public:
         rget_read_t() { }
