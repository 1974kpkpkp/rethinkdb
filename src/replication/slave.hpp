--- conflicted
+++ resolved
@@ -35,10 +35,7 @@
 
 private:
     void kill_conn();
-<<<<<<< HEAD
     coro_t *coro;
-=======
->>>>>>> 9d16d49d
 
 private:
     store_t *internal_store;
@@ -109,18 +106,8 @@
     private:
         void limit_to(unsigned int limit);
     } give_up;
-<<<<<<< HEAD
-};
 
-void run(slave_t *); //TODO make this static and private
-
-}  // namespace replication
-=======
-    bool given_up;
-
-/* Failover controllers */
->>>>>>> 9d16d49d
-
+    /* Failover controllers */
 
 private:
     std::string failover_reset();
@@ -155,6 +142,8 @@
     new_master_control_t new_master_control;
 };
 
+void run(slave_t *); //TODO make this static and private
+
 }  // namespace replication
 
 #endif  // __REPLICATION_SLAVE_HPP__