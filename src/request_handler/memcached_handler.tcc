--- conflicted
+++ resolved
@@ -1,4 +1,3 @@
-
 #ifndef __MEMCACHED_HANDLER_TCC__
 #define __MEMCACHED_HANDLER_TCC__
 
@@ -415,19 +414,13 @@
         assert(request->nstarted == 1);
 
         btree_set_fsm = (btree_set_fsm_t*)request->fsms[0];
-<<<<<<< HEAD
         
         if (!btree_set_fsm->set_was_successful) {
-            strcpy(buf,STORAGE_FAILURE);
-            fsm->nbuf = strlen(STORAGE_FAILURE);
+            strcpy(sbuf,STORAGE_FAILURE);
+            fsm->nsbuf = strlen(STORAGE_FAILURE);
         }else if (!noreply) {
-            strcpy(buf, STORAGE_SUCCESS);
-            fsm->nbuf = strlen(STORAGE_SUCCESS);
-=======
-        if (!noreply) {
             strcpy(sbuf, STORAGE_SUCCESS);
             fsm->nsbuf = strlen(STORAGE_SUCCESS);
->>>>>>> a720e124
         } else {
             fsm->nsbuf = 0;
         }
@@ -454,6 +447,26 @@
         delete btree_delete_fsm;
         break;
 
+    case btree_fsm_t::btree_delete_fsm:
+        // For now we only support one delete operation at a time
+        assert(request->nstarted == 1);
+
+        btree_delete_fsm = (btree_delete_fsm_t*)request->fsms[0];
+
+        if(btree_delete_fsm->op_result == btree_delete_fsm_t::btree_found) {
+            count = sprintf(sbuf, "DELETED\r\n");
+            fsm->nsbuf += count;
+            sbuf += count; //for when we do support multiple deletes at a time
+        } else if (btree_delete_fsm->op_result == btree_delete_fsm_t::btree_not_found) {
+            count = sprintf(sbuf, "NOT_FOUND\r\n");
+            fsm->nsbuf += count;
+            sbuf += count;
+        } else {
+            check("memchached_handler_t::build_response - Uknown value for btree_delete_fsm->op_result\n", 0);
+        }
+        delete btree_delete_fsm;
+        break;
+
     default:
         check("memcached_handler_t::build_response - Unknown btree op", 0);
         break;
