--- conflicted
+++ resolved
@@ -49,10 +49,6 @@
 public:
     value_sizer_t(block_size_t bs) : block_size_(bs) { }
 
-<<<<<<< HEAD
-    int size(const riak_value_t *value) {
-        return offsetof(riak_value_t, contents) + blob::ref_size(block_size_, value->contents, blob::btree_maxreflen);
-=======
     static const riak_value_t *as_riak(const void *v) {
         return reinterpret_cast<const riak_value_t *>(v);
     }
@@ -64,7 +60,6 @@
     // }
     int size(const void *value) const {
         return offsetof(riak_value_t, contents) + blob::ref_size(block_size_, as_riak(value)->contents, blob::btree_maxreflen);
->>>>>>> 44783150
     }
 
     // True if size(value) would return no more than length_available.
