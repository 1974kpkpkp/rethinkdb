--- conflicted
+++ resolved
@@ -10,55 +10,19 @@
 #define NULL_SER_TRANSACTION_ID (ser_transaction_id_t(0))
 #define FIRST_SER_TRANSACTION_ID (ser_transaction_id_t(1))
 
-<<<<<<< HEAD
 typedef uint32_t block_id_t;
 #define NULL_BLOCK_ID (block_id_t(-1))
-=======
-/* Each time we write a block to disk, that block recieves a new unique block sequence id */
+
+/* Each time we write a block to disk, that block receives a new unique block sequence id */
 typedef __uint128_t ser_block_sequence_id_t;
 #define NULL_SER_BLOCK_SEQUENCE_ID (ser_block_sequence_id_t(0))
 #define FIRST_SER_BLOCK_SEQUENCE_ID (ser_block_sequence_id_t(1))
 
-struct ser_block_id_t {
-    typedef uint32_t number_t;
-
-    // Distrust things that access value directly.
-    number_t value;
-
-    inline bool operator==(ser_block_id_t other) const { return value == other.value; }
-    inline bool operator!=(ser_block_id_t other) const { return value != other.value; }
-    inline bool operator<(ser_block_id_t other) const { return value < other.value; }
-
-    static inline ser_block_id_t make(number_t num) {
-        rassert(num != number_t(-1));
-        ser_block_id_t ret;
-        ret.value = num;
-        return ret;
-    }
-
-    static inline ser_block_id_t null() {
-        ser_block_id_t ret;
-        ret.value = uint32_t(-1);
-        return ret;
-    }
-};
->>>>>>> 93e27d58
+std::string block_sequence_string(ser_block_sequence_id_t id);
 
 /* TODO: block_size_t depends on the serializer implementation details, so it doesn't
 belong in this file. */
 
-<<<<<<< HEAD
-//  Data to be serialized to disk with each block.  Changing this changes the disk format!
-struct buf_data_t {
-    block_id_t block_id;
-    ser_transaction_id_t transaction_id;
-} __attribute__((__packed__));
-
-
-// TODO: Hopefully it's not serialized using more than 16 bits.
-//
-=======
->>>>>>> 93e27d58
 //  block_size_t is serialized as part of some patches.  Changing this changes the disk format!
 class block_size_t {
 public:
