--- conflicted
+++ resolved
@@ -180,13 +180,9 @@
     flush_concurrency,
     flush_threshold,
     run_behind_elb,
-<<<<<<< HEAD
     failover,
-    full_perfmon
-=======
-    total_delete_queue_limit,
-    failover
->>>>>>> b32928dc
+    full_perfmon,
+    total_delete_queue_limit
 };
 
 cmd_config_t parse_cmd_args(int argc, char *argv[]) {
@@ -247,11 +243,8 @@
                 {"run-behind-elb",       required_argument, 0, run_behind_elb},
                 {"failover",             no_argument, 0, failover}, //TODO hook this up
                 {"no-rogue",             no_argument, (int*)&config.failover_config.no_rogue, 1},
-<<<<<<< HEAD
                 {"full-perfmon",         no_argument, &do_full_perfmon, 1},
-=======
                 {"total-delete-queue-limit", required_argument, 0, total_delete_queue_limit},
->>>>>>> b32928dc
                 {0, 0, 0, 0}
             };
 
@@ -332,13 +325,10 @@
                 not_implemented(); break;
             case run_behind_elb:
                 config.set_elb_port(optarg); break;
-<<<<<<< HEAD
             case full_perfmon:
                 global_full_perfmon = true; break;
-=======
             case total_delete_queue_limit:
                 config.set_total_delete_queue_limit(optarg); break;
->>>>>>> b32928dc
             case 'h':
             default:
                 /* getopt_long already printed an error message. */
