// Copyright 2010-2012 RethinkDB, all rights reserved.
#ifndef THREAD_LOCAL_HPP_
#define THREAD_LOCAL_HPP_

#include "errors.hpp"

<<<<<<< HEAD
#if defined(__ICC) || (defined(__MACH__) && !defined(__clang__))
#define TLS_USE_PTHREAD 1
#endif


#ifdef TLS_USE_PTHREAD
#define TLS_with_init(type, name, initial)                              \
    static pthread_key_t TLS_ ## name ## _key;                          \
    static pthread_once_t TLS_ ## name ## _key_once;                    \
                                                                        \
    static void TLS_ ## name ## _destructor(void *ptr) {                \
        delete static_cast<type *>(ptr);                                \
    }                                                                   \
                                                                        \
    static void TLS_make_ ## name ## _key() {                           \
        int res = pthread_key_create(& TLS_ ## name ## _key,            \
                                     TLS_ ## name ## _destructor);      \
        guarantee_xerr(res == 0, res, "could not pthread_key_create");  \
    }                                                                   \
                                                                        \
    static void TLS_intialize_ ## name () {                             \
        int res = pthread_once(& TLS_ ## name ## _key_once,             \
                               TLS_make_ ## name ## _key);              \
        guarantee_xerr(res == 0, res, "could not pthread_once");        \
                                                                        \
        if (pthread_getspecific(TLS_ ## name ## _key) == NULL) {        \
            type *ptr = new type;                                       \
            *ptr = (initial);                                           \
            res = pthread_setspecific(TLS_ ## name ## _key, ptr);       \
            guarantee_xerr(res == 0, res,                               \
                           "pthread_setspecific failed");               \
        }                                                               \
    }                                                                   \
                                                                        \
    type TLS_get_ ## name () {                                          \
        TLS_intialize_ ## name();                                       \
            return *static_cast<type *>(pthread_getspecific(TLS_ ## name ## _key)); \
    }                                                                   \
                                                                        \
    void TLS_set_ ## name (type val) {                                  \
        TLS_intialize_ ## name();                                       \
            *static_cast<type *>(pthread_getspecific(TLS_ ## name ## _key)) = val; \
    }

#else  // TLS_USE_PTHREAD

#define TLS_with_init(type, name, initial)              \
    static __thread type TLS_ ## name = (initial);      \
                                                        \
    type TLS_get_ ## name () {                          \
        return TLS_ ## name;                            \
    }                                                   \
                                                        \
    void TLS_set_ ## name(type val) {                   \
        TLS_ ## name = val;                             \
    }                                                   \

#endif  // TLS_USE_PTHREAD

#ifdef TLS_USE_PTHREAD
=======
#ifdef __ICC
#define TLS_with_init(type, name, initial)                              \
    static pthread_key_t TLS_ ## name ## _key;                          \
    static pthread_once_t TLS_ ## name ## _key_once;                    \
                                                                        \
    static void TLS_ ## name ## _destructor(void *ptr) {                \
        delete static_cast<type *>(ptr);                                \
    }                                                                   \
                                                                        \
    static void TLS_make_ ## name ## _key() {                           \
        int res = pthread_key_create(& TLS_ ## name ## _key,            \
                                     TLS_ ## name ## _destructor);      \
        guarantee_xerr(res == 0, res, "could not pthread_key_create");  \
    }                                                                   \
                                                                        \
    static void TLS_intialize_ ## name () {                             \
        int res = pthread_once(& TLS_ ## name ## _key_once,             \
                               TLS_make_ ## name ## _key);              \
        guarantee_xerr(res == 0, res, "could not pthread_once");        \
                                                                        \
        if (pthread_getspecific(TLS_ ## name ## _key) == NULL) {        \
            type *ptr = new type;                                       \
            *ptr = initial;                                             \
            res = pthread_setspecific(TLS_ ## name ## _key, ptr);       \
            guarantee_xerr(res == 0, res,                               \
                           "pthread_setspecific failed");               \
        }                                                               \
    }                                                                   \
                                                                        \
    type TLS_get_ ## name () {                                          \
        TLS_intialize_ ## name();                                       \
            return *static_cast<type *>(pthread_getspecific(TLS_ ## name ## _key)); \
    }                                                                   \
                                                                        \
    void TLS_set_ ## name (type val) {                                  \
        TLS_intialize_ ## name();                                       \
            *static_cast<type *>(pthread_getspecific(TLS_ ## name ## _key)) = val; \
    }

#else  //  __ICC

#define TLS_with_init(type, name, initial)              \
    static __thread type TLS_ ## name = initial;        \
                                                        \
    type TLS_get_ ## name () {                          \
        return TLS_ ## name;                            \
    }                                                   \
                                                        \
    void TLS_set_ ## name(type val) {                   \
        TLS_ ## name = val;                             \
    }                                                   \

#endif  //  __ICC

#ifdef __ICC
>>>>>>> 84151c0d
#define TLS(type, name)                                                 \
    static pthread_key_t TLS_ ## name ## _key;                          \
    static pthread_once_t TLS_ ## name ## _key_once;                    \
                                                                        \
    static void TLS_ ## name ## _destructor(void *ptr) {                \
        delete static_cast<type *>(ptr);                                \
    }                                                                   \
                                                                        \
    static void TLS_make_ ## name ## _key() {                           \
        int res = pthread_key_create(& TLS_ ## name ## _key,            \
                                     TLS_ ## name ## _destructor);      \
        guarantee_xerr(res == 0, res, "pthread_key_create failed");     \
    }                                                                   \
                                                                        \
    static void TLS_intialize_ ## name () {                             \
        int res = pthread_once(& TLS_ ## name ## _key_once,             \
                               TLS_make_ ## name ## _key);              \
        guarantee_xerr(res == 0, res, "pthread_once failed");           \
                                                                        \
        if (pthread_getspecific(TLS_ ## name ## _key) == NULL) {        \
            type *ptr = new type;                                       \
            pthread_setspecific(TLS_ ## name ## _key, ptr);             \
        }                                                               \
    }                                                                   \
                                                                        \
    type TLS_get_ ## name () {                                          \
        TLS_intialize_ ## name();                                       \
            return *static_cast<type *>(pthread_getspecific(TLS_ ## name ## _key)); \
    }                                                                   \
                                                                        \
    void TLS_set_ ## name (type val) {                                  \
        TLS_intialize_ ## name();                                       \
            *static_cast<type *>(pthread_getspecific(TLS_ ## name ## _key)) = val; \
    }

#else

#define TLS(type, name)                         \
    static __thread type TLS_ ## name;          \
                                                \
    type TLS_get_ ## name () {                  \
        return TLS_ ## name;                    \
    }                                           \
                                                \
    void TLS_set_ ## name(type val) {           \
        TLS_ ## name = val;                     \
    }                                           \

<<<<<<< HEAD
#endif  // TLS_USE_PTHREAD
=======
#endif  // __ICC
>>>>>>> 84151c0d

#endif /* THREAD_LOCAL_HPP_ */<|MERGE_RESOLUTION|>--- conflicted
+++ resolved
@@ -4,68 +4,6 @@
 
 #include "errors.hpp"
 
-<<<<<<< HEAD
-#if defined(__ICC) || (defined(__MACH__) && !defined(__clang__))
-#define TLS_USE_PTHREAD 1
-#endif
-
-
-#ifdef TLS_USE_PTHREAD
-#define TLS_with_init(type, name, initial)                              \
-    static pthread_key_t TLS_ ## name ## _key;                          \
-    static pthread_once_t TLS_ ## name ## _key_once;                    \
-                                                                        \
-    static void TLS_ ## name ## _destructor(void *ptr) {                \
-        delete static_cast<type *>(ptr);                                \
-    }                                                                   \
-                                                                        \
-    static void TLS_make_ ## name ## _key() {                           \
-        int res = pthread_key_create(& TLS_ ## name ## _key,            \
-                                     TLS_ ## name ## _destructor);      \
-        guarantee_xerr(res == 0, res, "could not pthread_key_create");  \
-    }                                                                   \
-                                                                        \
-    static void TLS_intialize_ ## name () {                             \
-        int res = pthread_once(& TLS_ ## name ## _key_once,             \
-                               TLS_make_ ## name ## _key);              \
-        guarantee_xerr(res == 0, res, "could not pthread_once");        \
-                                                                        \
-        if (pthread_getspecific(TLS_ ## name ## _key) == NULL) {        \
-            type *ptr = new type;                                       \
-            *ptr = (initial);                                           \
-            res = pthread_setspecific(TLS_ ## name ## _key, ptr);       \
-            guarantee_xerr(res == 0, res,                               \
-                           "pthread_setspecific failed");               \
-        }                                                               \
-    }                                                                   \
-                                                                        \
-    type TLS_get_ ## name () {                                          \
-        TLS_intialize_ ## name();                                       \
-            return *static_cast<type *>(pthread_getspecific(TLS_ ## name ## _key)); \
-    }                                                                   \
-                                                                        \
-    void TLS_set_ ## name (type val) {                                  \
-        TLS_intialize_ ## name();                                       \
-            *static_cast<type *>(pthread_getspecific(TLS_ ## name ## _key)) = val; \
-    }
-
-#else  // TLS_USE_PTHREAD
-
-#define TLS_with_init(type, name, initial)              \
-    static __thread type TLS_ ## name = (initial);      \
-                                                        \
-    type TLS_get_ ## name () {                          \
-        return TLS_ ## name;                            \
-    }                                                   \
-                                                        \
-    void TLS_set_ ## name(type val) {                   \
-        TLS_ ## name = val;                             \
-    }                                                   \
-
-#endif  // TLS_USE_PTHREAD
-
-#ifdef TLS_USE_PTHREAD
-=======
 #ifdef __ICC
 #define TLS_with_init(type, name, initial)                              \
     static pthread_key_t TLS_ ## name ## _key;                          \
@@ -121,7 +59,6 @@
 #endif  //  __ICC
 
 #ifdef __ICC
->>>>>>> 84151c0d
 #define TLS(type, name)                                                 \
     static pthread_key_t TLS_ ## name ## _key;                          \
     static pthread_once_t TLS_ ## name ## _key_once;                    \
@@ -170,10 +107,6 @@
         TLS_ ## name = val;                     \
     }                                           \
 
-<<<<<<< HEAD
-#endif  // TLS_USE_PTHREAD
-=======
 #endif  // __ICC
->>>>>>> 84151c0d
 
 #endif /* THREAD_LOCAL_HPP_ */