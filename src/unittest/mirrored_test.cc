#include "errors.hpp"
#include "unittest/gtest.hpp"
#include "unittest/server_test_helper.hpp"
#include "unittest/unittest_utils.hpp"
#include "serializer/log/log_serializer.hpp" // for ls_buf_data_t
#include "serializer/translator.hpp"
#include "buffer_cache/buffer_cache.hpp"

#include "buffer_cache/sequence_group.hpp"

namespace unittest {

struct mirrored_tester_t : public server_test_helper_t {
protected:
    void run_tests(cache_t *cache) {
        // for now this test doesn't work as it should, so turn it off
        trace_call(test_read_ahead_checks_free_list, cache);
    }
private:
    void test_read_ahead_checks_free_list(cache_t *cache) {
        // Scenario:
        //   t0:create+release(A)
        //   t1:acqw+mark_deleted+release(A)
        //   cache:read_ahead(A) (writeback hasn't flushed the data yet)
        //   assert that A is not in the cache
        //
        // If cache:read_ahead doesn't check whether A has been deleted, but not flushed,
        // it will create a new inner_buf for A with stale data and it will mess things
        // up later on allocate, because A is still in the free-list.
        //
<<<<<<< HEAD
        // Also, since we are using fake_buf below, which doesn't contain the
        // block_id/block_sequence_id, we will get an assertion failure during mc_inner_buf
        // creation, but since creating it is a bug in the first place, it's fine to do so in this
        // test (although I'm definitely not proud of doing so).
        transaction_t t0(cache, rwi_write, 0, repli_timestamp_t::distant_past);
=======
        // Also, since we are using fake_buf below, which doesn't contain the block_id/transaction_id,
        // we will get an assertion failure during mc_inner_buf creation, but since creating it is a
        // bug in the first place, it's fine to do so in this test (although I'm definitely not proud
        // of doing so).
        sequence_group_t seq_group(1);

        transactor_t t0(cache, &seq_group, rwi_write, 0, repli_timestamp_t::distant_past);
>>>>>>> 18181159
        block_id_t block_A, block_B;
        create_two_blocks(&t0, &block_A, &block_B);

<<<<<<< HEAD
        transaction_t t1(cache, rwi_write, 0, repli_timestamp_t::distant_past);
=======
        transactor_t t1(cache, &seq_group, rwi_write, 0, repli_timestamp_t::distant_past);
>>>>>>> 18181159

        buf_t *buf1_A = acq(&t1, block_A, rwi_write);
        buf1_A->mark_deleted();
        buf1_A->release();

        // create a fake buffer (be careful with populating it with data
        void *fake_buf = serializer->malloc();
        ls_buf_data_t *ser_data = reinterpret_cast<ls_buf_data_t *>(fake_buf);
        ser_data--;
        ser_data->block_id = serializer->translate_block_id(block_A);
        ser_data->block_sequence_id = 1;

        EXPECT_FALSE(cache->contains_block(block_A));
        cache->offer_read_ahead_buf(block_A, ser_data + 1, boost::intrusive_ptr<standard_block_token_t>(), repli_timestamp_t::distant_past);
        EXPECT_FALSE(cache->contains_block(block_A));
    }
};

TEST(MirroredTest, all_tests) {
    mirrored_tester_t().run();
}

}  // namespace unittest
<|MERGE_RESOLUTION|>--- conflicted
+++ resolved
@@ -28,29 +28,17 @@
         // it will create a new inner_buf for A with stale data and it will mess things
         // up later on allocate, because A is still in the free-list.
         //
-<<<<<<< HEAD
+        sequence_group_t seq_group(1);
+
         // Also, since we are using fake_buf below, which doesn't contain the
         // block_id/block_sequence_id, we will get an assertion failure during mc_inner_buf
         // creation, but since creating it is a bug in the first place, it's fine to do so in this
         // test (although I'm definitely not proud of doing so).
-        transaction_t t0(cache, rwi_write, 0, repli_timestamp_t::distant_past);
-=======
-        // Also, since we are using fake_buf below, which doesn't contain the block_id/transaction_id,
-        // we will get an assertion failure during mc_inner_buf creation, but since creating it is a
-        // bug in the first place, it's fine to do so in this test (although I'm definitely not proud
-        // of doing so).
-        sequence_group_t seq_group(1);
-
-        transactor_t t0(cache, &seq_group, rwi_write, 0, repli_timestamp_t::distant_past);
->>>>>>> 18181159
+        transaction_t t0(cache, &seq_group, rwi_write, 0, repli_timestamp_t::distant_past);
         block_id_t block_A, block_B;
         create_two_blocks(&t0, &block_A, &block_B);
 
-<<<<<<< HEAD
-        transaction_t t1(cache, rwi_write, 0, repli_timestamp_t::distant_past);
-=======
-        transactor_t t1(cache, &seq_group, rwi_write, 0, repli_timestamp_t::distant_past);
->>>>>>> 18181159
+        transaction_t t1(cache, &seq_group, rwi_write, 0, repli_timestamp_t::distant_past);
 
         buf_t *buf1_A = acq(&t1, block_A, rwi_write);
         buf1_A->mark_deleted();
