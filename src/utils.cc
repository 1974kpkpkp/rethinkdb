--- conflicted
+++ resolved
@@ -732,11 +732,7 @@
     return get_num_threads() - 1;
 }
 
-<<<<<<< HEAD
-int delete_all_helper(const char *path, UNUSED const struct stat *ptr, UNUSED const int flag, UNUSED struct FTW *ftw) {
-=======
 int remove_directory_helper(const char *path, UNUSED const struct stat *ptr, UNUSED const int flag, UNUSED FTW *ftw) {
->>>>>>> b8c1feeb
     int res = ::remove(path);
     if (res != 0) {
         throw remove_directory_exc_t(path, errno);
@@ -756,12 +752,8 @@
     if (::access(path, 0) != 0) return;
 #else
     const int max_openfd = 128;
-<<<<<<< HEAD
-#endif
-    int res = nftw(path, delete_all_helper, max_openfd, FTW_PHYS | FTW_MOUNT | FTW_DEPTH);
-=======
+#endif
     int res = nftw(path, remove_directory_helper, max_openfd, FTW_PHYS | FTW_MOUNT | FTW_DEPTH);
->>>>>>> b8c1feeb
     guarantee_err(res == 0 || errno == ENOENT, "Trouble while traversing and destroying temporary directory %s.", path);
 }
 
