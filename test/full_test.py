#!/usr/bin/python
import glob
from cloud_retester import do_test, do_test_cloud, report_cloud, setup_testing_nodes, terminate_testing_nodes

# Clean the repo
do_test("cd ../src/; make clean")

# Make every target first, as some tests depend on multiple targets
for mode in ["debug", "release"]:
    for checker in ["valgrind", None]:
        for mock_io in [True, False]:
            for mock_cache in [True, False]:
                # Build our targets
                do_test("cd ../src/; make -j8",
                        { "DEBUG"            : 1 if mode    == "debug"    else 0,
                          "VALGRIND"         : 1 if checker == "valgrind" else 0,
                          "MOCK_IO_LAYER"    : 1 if mock_io               else 0,
                          "MOCK_CACHE_CHECK" : 1 if mock_cache            else 0},
                        cmd_format="make")

# Make sure auxillary tools compile
do_test("cd ../bench/stress-client/; make clean; make",
        {},
        cmd_format="make")
do_test("cd ../bench/serializer-bench/; make clean; make",
        {},
        cmd_format="make")

# For safety: ensure that nodes are terminated in case of exceptions
try:
    # Setup the EC2 testing nodes
    setup_testing_nodes()

    # Go through all our environments
    for (mode, checker) in [
            ("debug", "valgrind"),
            ("release", "valgrind"),
            ("release", None),
            ("release-mockio", None),
            ("debug-mockcache", "valgrind")]:
        for protocol in ["text"]: # ["text", "binary"]:
            for (cores, slices) in [(1, 1), (2, 3)]:
                # Run tests

                # Run the longest running tests first. This gives the dispatcher more chance to parallelize in case of running cloud based test runs
                do_test_cloud("integration/many_keys.py",
                        { "auto"        : True,
                          "mode"        : mode,
                          "no-valgrind" : not checker,
                          "protocol"    : protocol,
                          "cores"       : cores,
                          "slices"      : slices,
                          "num-keys"    : 50000},
                        repeat=3, timeout=60*90)
                
                do_test_cloud("integration/append_prepend.py",
                        { "auto"        : True,
                          "mode"        : mode,
                          "no-valgrind" : not checker,
                          "protocol"    : protocol,
                          "cores"       : cores,
                          "slices"      : slices },
                        repeat=3)
                
                do_test_cloud("integration/big_values.py",
                        { "auto"        : True,
                          "mode"        : mode,
                          "no-valgrind" : not checker,
                          "protocol"    : protocol,
                          "cores"       : cores,
                          "slices"      : slices },
                        repeat=3, timeout=120)
                
                do_test_cloud("integration/cas.py",
                        { "auto"        : True,
                          "mode"        : mode,
                          "no-valgrind" : not checker,
                          "protocol"    : protocol,
                          "cores"       : cores,
                          "slices"      : slices },
                        repeat=3)
            
                do_test_cloud("integration/flags.py",
                        { "auto"        : True,
                          "mode"        : mode,
                          "no-valgrind" : not checker,
                          "protocol"    : protocol,
                          "cores"       : cores,
                          "slices"      : slices },
                        repeat=3)
            
                do_test_cloud("integration/incr_decr.py",
                        { "auto"        : True,
                          "mode"        : mode,
                          "no-valgrind" : not checker,
                          "protocol"    : protocol,
                          "cores"       : cores,
                          "slices"      : slices },
                        repeat=3)

                do_test_cloud("integration/serial_mix.py",
                        { "auto"        : True,
                          "mode"        : mode,
                          "no-valgrind" : not checker,
                          "protocol"    : protocol,
                          "cores"       : cores,
                          "slices"      : slices,
                          "duration"    : 340 },
                        repeat=5, timeout=400)
            
                do_test_cloud("integration/serial_mix.py",
                        { "auto"        : True,
                          "mode"        : mode,
                          "no-valgrind" : not checker,
                          "protocol"    : protocol,
                          "cores"       : cores,
                          "slices"      : slices,
                          "duration"    : 340,
                          "restart-server-prob" : "0.0005"},
                        repeat=5, timeout=400)
            
                do_test_cloud("integration/multi_serial_mix.py",
                        { "auto"        : True,
                          "mode"        : mode,
                          "no-valgrind" : not checker,
                          "protocol"    : protocol,
                          "cores"       : cores,
                          "slices"      : slices,
                          "num-testers" : 16,
                          "duration"    : 340},
                        repeat=5, timeout=400)
                
                do_test_cloud("integration/multi_serial_mix.py",
                        { "auto"        : True,
                          "mode"        : mode,
                          "no-valgrind" : not checker,
                          "protocol"    : protocol,
                          "cores"       : cores,
                          "slices"      : slices,
                          "num-testers" : 16,
                          "memory"      : 10,
                          "duration"    : 340},
                        repeat=5, timeout=400)
        
                do_test_cloud("integration/expiration.py",
                        { "auto"        : True,
                          "mode"        : mode,
                          "no-valgrind" : not checker,
                          "protocol"    : protocol,
                          "cores"       : cores,
                          "slices"      : slices },
                        repeat=5)

                do_test_cloud("integration/extraction.py",
                        { "auto"        : True,
                          "mode"        : mode,
                          "no-valgrind" : not checker,
                          "protocol"    : protocol,
                          "cores"       : cores,
                          "slices"      : slices },
                        repeat=5)
            
                do_test_cloud("integration/pipeline.py",
                        { "auto"        : True,
                          "mode"        : mode,
                          "no-valgrind" : not checker,
                          "protocol"    : protocol,
                          "cores"       : cores,
                          "slices"      : slices },
                        repeat=3, timeout = 180)
            
#                do_test_cloud("integration/bin_pipeline.py",
#                        { "auto"        : True,
#                          "mode"        : mode,
#                          "no-valgrind" : not checker,
#                          "protocol"    : protocol,
#                          "cores"       : cores,
#                          "slices"      : slices },
#                        repeat=3)

                do_test_cloud("integration/fuzz.py",
                        { "auto"        : True,
                          "mode"        : mode,
                          "no-valgrind" : not checker,
                          "protocol"    : protocol,
                          "cores"       : cores,
                          "slices"      : slices,
                          "duration"    : 340},
                        repeat=3, timeout=400)

<<<<<<< HEAD
                do_test_cloud("integration/command_line_sanitizing.py",
                        { "auto"        : False,
                          "mode"        : mode,
                          "no-valgrind" : not checker,
                          "protocol"    : protocol,
                          "cores"       : cores,
                          "slices"      : slices},
                        repeat=1, timeout=180)
=======
                for suite_test in glob.glob('integration/memcached_suite/*.t'):
                    do_test_cloud("integration/memcached_suite.py",
                            { "auto"        : True,
                              "mode"        : mode,
                              "no-valgrind" : not checker,
                              "protocol"    : protocol,
                              "cores"       : cores,
                              "slices"      : slices,
                              "suite-test"  : suite_test},
                            repeat=3)
>>>>>>> 6b1ee288

                
                # Don't run the corruption test in mockio or mockcache mode because in those modes
                # we don't flush to disk at all until the server is shut down, so obviously the
                # corruption test will fail.
                if "mock" not in mode:
                    do_test_cloud("integration/corruption.py",
                            { "auto"        : True,
                              "mode"        : mode,
                              "no-valgrind" : not checker,
                              "protocol"    : protocol,
                              "cores"       : cores,
                              "slices"      : slices },
                            repeat=12)
                
    # Report the results
    report_cloud()

finally:
    terminate_testing_nodes()
<|MERGE_RESOLUTION|>--- conflicted
+++ resolved
@@ -188,7 +188,6 @@
                           "duration"    : 340},
                         repeat=3, timeout=400)
 
-<<<<<<< HEAD
                 do_test_cloud("integration/command_line_sanitizing.py",
                         { "auto"        : False,
                           "mode"        : mode,
@@ -197,7 +196,7 @@
                           "cores"       : cores,
                           "slices"      : slices},
                         repeat=1, timeout=180)
-=======
+
                 for suite_test in glob.glob('integration/memcached_suite/*.t'):
                     do_test_cloud("integration/memcached_suite.py",
                             { "auto"        : True,
@@ -208,7 +207,6 @@
                               "slices"      : slices,
                               "suite-test"  : suite_test},
                             repeat=3)
->>>>>>> 6b1ee288
 
                 
                 # Don't run the corruption test in mockio or mockcache mode because in those modes
