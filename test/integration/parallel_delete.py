#!/usr/bin/python

import os
import sys
import subprocess
from multiprocessing import Pool, Queue, Process
import memcache
from random import shuffle

NUM_INTS=8000
NUM_THREADS=32
HOST="localhost"
<<<<<<< HEAD
PORT="11213"
=======
PORT=os.getenv("RUN_PORT", "11211")
bin = False
>>>>>>> 91283fd5

# TODO: when we add more integration tests, the act of starting a
# RethinkDB process should be handled by a common external script.

def rethinkdb_insert(queue, ints):
    mc = memcache.Client([HOST + ":" + PORT])
    for i in ints:
        print "Inserting %d" % i
        if (0 == mc.set(str(i), str(i))):
            queue.put(-1)
            return
    mc.disconnect_all()
    queue.put(0)

def rethinkdb_delete(queue, ints):
    mc = memcache.Client([HOST + ":" + PORT])
    if(0 == mc.servers[0].connect()):
        print "Failed to connect"
    for i in ints:
        print "Deleting %d" % i
        if (0 == mc.delete(str(i))):
            queue.put(-1)
            return
    mc.disconnect_all()
    queue.put(0)

def rethinkdb_verify():
    mc = memcache.Client([HOST + ":" + PORT])
    for i in xrange(0, NUM_INTS):
        val = mc.get(str(i))
        if str(i) != val:
            print "Error, incorrent value in the database! (%d=>%s)" % (i, val)
            sys.exit(-1)
    mc.disconnect_all()

def rethinkdb_verify_empty(in_ints, out_ints):
    mc = memcache.Client([HOST + ":" + PORT])
    if(0 == mc.servers[0].connect()):
        print "Failed to connect"
    for i in out_ints:
        if (mc.get(str(i))):
            print "Error, value %d is in the database when it shouldn't be" % i
            sys.exit(-1)
    for i in in_ints:
        val = mc.get(str(i))
        if str(i) != val:
            print "Error, incorrent value in the database! (%d=>%s)" % (i, val)
            sys.exit(-1)
 
    mc.disconnect_all()

def split_list(alist, parts):
    length = len(alist)
    return [alist[i * length // parts: (i + 1) * length // parts]
            for i in range(parts)]

def main(argv):
    # Start rethinkdb process
    #rdb = subprocess.Popen(["../../src/rethinkdb"],
    #                       stdin=subprocess.PIPE, stdout=subprocess.PIPE)
    
    # Create a list of integers we'll be inserting
    print "Shuffling numbers"
    ints = range(0, NUM_INTS)
#shuffle(ints)
    ints2 = range(0, NUM_INTS)
#shuffle(ints2)
    
    # Invoke processes to insert them into the server concurrently
    # (Pool automagically waits for the processes to end)

    print "Inserting numbers"
    lists = split_list(ints, NUM_THREADS)
    queue = Queue()
    procs = []
    for i in xrange(0, NUM_THREADS):
        p = Process(target=rethinkdb_insert, args=(queue, lists[i]))
        procs.append(p)
        p.start()

    # Wait for all the checkers to complete
    i = 0
    while(i != NUM_THREADS):
        res = queue.get()
        if res == -1:
            print "Insertion failed, most likely the db isn't running on port %s" % PORT
            map(Process.terminate, procs)
            sys.exit(-1)
        i += 1


    # Verify that all integers have successfully been inserted
    print "Verifying"
#rethinkdb_verify()

    print "Deleting numbers"
    firstints2 = ints2[0:NUM_INTS / 2]
    secondints2 = ints2[NUM_INTS / 2: NUM_INTS]
    lists = split_list(firstints2, NUM_THREADS)
    queue = Queue()
    procs = []
    for i in xrange(0, NUM_THREADS):
        p = Process(target=rethinkdb_delete, args=(queue, lists[i]))
        procs.append(p)
        p.start()

    # Wait for all the checkers to complete
    i = 0
    while(i != NUM_THREADS):
        res = queue.get()
        if res == -1:
            print "Deletion failed"
            map(Process.terminate, procs)
            sys.exit(-1)
        i += 1

    print "Verifying"
    rethinkdb_verify_empty(secondints2, firstints2)
    
    # Kill RethinkDB process
    # TODO: send the shutdown command
    print "Shutting down server"
    #rdb.stdin.writeLine("shutdown")
    #rdb.wait()

if __name__ == '__main__':
    sys.exit(main(sys.argv))<|MERGE_RESOLUTION|>--- conflicted
+++ resolved
@@ -10,12 +10,7 @@
 NUM_INTS=8000
 NUM_THREADS=32
 HOST="localhost"
-<<<<<<< HEAD
-PORT="11213"
-=======
 PORT=os.getenv("RUN_PORT", "11211")
-bin = False
->>>>>>> 91283fd5
 
 # TODO: when we add more integration tests, the act of starting a
 # RethinkDB process should be handled by a common external script.
